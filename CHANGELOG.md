<!--

// Please add your own contribution below inside the Main section, no need to
// set a version number, that happens during a deploy. Thanks!
//
// These docs are aimed at users rather than danger developers, so please limit technical
// terminology in here.

// Note: if this is your first PR, you'll need to add your link to your
//       username handle to the footnotes. see the bottom of this file.
//       The list there is sorted, try to follow that.

-->

## Main

<!-- Your comment below this -->

<<<<<<< HEAD
- Feature: Expose addLabels, removeLabels via gitlab.utils, @glensc #1353
=======
- Fix remote dangerfiles always parsing as JavaScript. TypeScript files should now work properly. - [@snowe2010]
- Add support for BitBucket Cloud Repository Access Token - [@thawankeane]
>>>>>>> 89fabea1

<!-- Your comment above this -->

## 11.2.3

Turns on skipLibCheck so that an @types change doesn't break deploys to homebrew

## 11.2.2

Reverts a change for GitHub Actions which was likely causing duplicate comments #1337

## 11.2.1

- Updates jsonwebtoken due to security issues
- Support arm64 binary generation for Apple silicon users [#1342](https://github.com/danger/danger-js/pull/1342) [@pepix]

## 11.2.1

- Bug fix for bitbucket bot detection ignoring case #1291

## 11.2.0

- Append random string to danger-results.json and danger-dsl.json files to better support concurrent processes #1311
- Gitlab: add support for skipping remove of messages when empty [#1330](https://github.com/danger/danger-js/issues/1330) [@ivankatliarchuk]
- Gitlab: package moved to a new home "@gitbreaker/*" [#1301](https://github.com/danger/danger-js/issues/1301) [@ivankatliarchuk]
- GitLab: Improve support for MRs from forks [#1319](https://github.com/danger/danger-js/pull/1319) [@ivankatliarchuk]
- GitLab: Added provider tests [#1319](https://github.com/danger/danger-js/pull/1319) [@ivankatliarchuk]
- GitHub: Added `danger.github.pr.draft` field to DSL
- GitLab: Add support for using threads instead of comments [#1331](https://github.com/danger/danger-js/pull/1331) [@uncaught]

## 11.1.2

- Improvements to `--staging` in Danger local
- Protection against custom git prompts in Danger local

## 11.1.1

- Bug fix for over-deleting inline comments #1287

## 11.1.0

- Adds support for the new [GitHub Job summaries](https://github.blog/2022-05-09-supercharging-github-actions-with-job-summaries/) API via:
 - `danger.github.setSummaryMarkdown("[markdown]")` for the JavaScript DSL
 - The results DSL for sub-processes now accepts `{ github: { stepSummary: "[markdown]" } }` from projects the Swift and Kotlin implementations of Danger.

 This gives you the chance to leave feedback on the overview page for a PR, it won't ping people
 in the PR thread or trigger emails which is why it's a separate attribute in the DSL. Potentially open to having the main
 comment in the job summary if someone can make a good case for it in the Danger JS issues. [@orta]

# 11.0.5

- Set the timeout for getting results from the Danger runner to be 10 seconds

# 11.0.4

- Deploying from my Mac to see if that's what's causing the build issues for homebrew. [@orta]

# 11.0.3

- Bump up @babel/* plugins for Core-JS support. [@parvez]
- Replace deprecated @Babel/polyfill dependency with Core-JS + Regenerator-Runtime. [@gpetrioli]
- *Fix:* / *Improvement* Don't drop inline comments which fall outside of the diff in GitHub PRs - [#1272](https://github.com/danger/danger-js/pull/1272) [@rouby]

- *Chore:* Switch from tslint to eslint (tslint is end-of-life) - [#1205](https://github.com/danger/danger-js/pull/1205) [@fbartho]

# 11.0.0 -> 11.0.2

- *Breaking:* Upgrade @octokit/rest from ^16.43.1 to ^18.12.0 - [#1204](https://github.com/danger/danger-js/pull/1204) [@fbartho]

  This is only likely to hit you if you use `danger.github.api` pretty extensively in your Dangerfiles, but better to keep an eye out.

# 10.8.1


- Fix: [Github] Multiple Inline Comments on the same file/line should all be posted [#1176](https://github.com/danger/danger-js/pull/1176) [@Rouby]
- Fix: [git] JSONDiffForFile when passed the path of a JSON File that was moved, crashes [#1193](https://github.com/danger/danger-js/pull/1193) [@fbartho]
- Resolve node-fetch dependency to 2.6.7 to resolve [GHSA-r683-j2x4-v87g](https://github.com/advisories/GHSA-r683-j2x4-v87g) [@jonny133]

# 10.8.0

- Feature: `danger local --outputJSON` for [#1177](https://github.com/danger/danger-js/pull/1177) [@orta]
- Fix: Updates `jsonpointer` for [#1174](https://github.com/danger/danger-js/pull/1174) [@unfernandito]
- Fix: Updates `parse-link-header` for CVE-2021-23490 [#1190](https://github.com/danger/danger-js/pull/1190) [@fbartho]

# 10.7.1

- Updates micromatch dependencies for CVE-2021-23440

# 10.7.0

- Adds support for XcodeCloud

# 10.6.6

- Fix for supporting Bitbucket Server personal repositories
- GitLab: Added `GitLabApi` to `danger.gitlab.api`. - [@shyim]
- GitLab: Added label helper functions to `danger.gitlab.api.addLabels` and `danger.gitlab.api.removeLabels`. - [@shyim]

# 10.6.5

- Improvements to the git parsing for `danger local` - [@denieler]
- Bitbucket Cloud: Fix type of BitBucketCloudPRDSL.created_on and updated_on. - [@hellocore]

# 10.6.4

- DEBUG="\*" will now log out the response for any HTTP request which isn't classed as "OK" - [@orta]

# 10.6.3

- Fixed Bitrise's `ciRunURL` underlying env var - [@rogerluan]
- Simplified Bitrise repo slug lookup, fixing SSH URL parsing in BitBucketServer - [@rogerluan]
- Log failure to update status also when not in verbose mode - [@rogerluan]

# 10.6.2

- Added Codemagic.io as a supported CI - [@fbartho]
- Switched Danger's default branch to be 'main' from 'master' - [@orta]
- Added GitLab Approvals to the DSL: `gitlab.approvals` - kelvin-lemon

# 10.6.1

- Better detection of using the github actions bot for comment deletion - [@orta]

# 10.6.0

- Bitbucket Cloud: Add markdown emoji instead of unicode - [@JanStevens]
- Add `DANGER_DISABLE_TSC` environment variable to disable transpiling with tsc, providing a way to force transpiling
  with Babel - [@ozzieorca]
- Adds options `--newComment` and `--removePreviousComments` - [@davidhouweling]
- Add support for a file path filter when calculation lines of code - [@melvinvermeer]

# 10.5.4

- Fix for `danger local` not passing through `--staging` - [@g3offrey]

# 10.5.3

- Fix for `danger local` not showing commit messages - [@hmschreiner]

# 10.5.2

- Adds `danger.git.head` and `danger.git.base` - [@jamiebuilds]

# 10.5.1

- Bitbucket Cloud: Fix bug when Danger updating inline comment with summary comment. - [@hellocore]
- Fall back to alternative methods for establishing the PR number from CodeBuild - [@alexandermendes]

# 10.5.0

- Handle deprecations for the APIs used with `--use-github-checks` #1073 [@wardpeet]

# 10.4.1

- Improved `tsconfig.json` file lookup strategy: it now looks for it starting from the location of the danger file.
  #1068 [@igorbek]
- Upgrade node-fetch to 2.6.1 to fix GHSA-w7rc-rwvf-8q5r. #1071 [@hmcc]

# 10.4.0

- Adds aliases to the FakeCI env vars. You could now have something like:
  ```yml
  - run: "npx danger-ts ci"
    env:
      GITHUB_TOKEN: ${{ secrets.GITHUB_TOKEN }}
      DANGER_MANUAL_CI: true
      DANGER_MANUAL_GH_REPO: ${{ steps.pr_info.outputs.repo }}
      DANGER_MANUAL_PR: ${{ steps.pr_info.outputs.number }}
  ```
  Which looks more intentional instead of: `DANGER_FAKE_CI` etc. [@orta]

# 10.3.1

- Experimental support for internal routing when using `npx danger-ts` [@orta]

# 10.3.0

- Added a CLI option `--ignoreOutOfDiffComments` so that you can ignore inline-comments for lines that were not changed
  in the checked PR. The comments would be ignored completely - they won't even show in the results comment. [@pinkasey]

# 10.2.2

- Add support for `danger local` on repos without a master branch - [@ahobson]

# 10.2.1

- Wait for close event on spawned process in local git platform - [@gzaripov]
- Fix Typo in README.md [@NotMoni]
- Fix danger failure on getting diff for files with spaces in file path [@HonzaMac]
- Document how to disable transpilation [@rzgry]
- Fix get blob url for pr commit [@doniyor2109]

# 10.2.0

- Take commit hash from CircleCI environment variable [@valscion]
- Fix project path with /- in GitLab MR URL [@pgoudreau]
- When creating a new PR with `createOrUpdatePR`, add the description (as done when editing) - [@sogame]

# 10.1.0

- Adds support for Bamboo CI [@tim3trick]
- Replace regex to a long url repos approach on Bitrise [@lucasmpaim]
- Pass process arguments back to the original process [@f-meloni]
- When fetching existing labels in `createOrAddLabel` use pagination to fetch them all - [@sogame]

# 10.0.0

- Changed JSON patch implementation for better memory performance. [@dkundel]

  **Breaking:** `JSONPatchForFile` will return a different order of operations than previously. It will also return a
  `path` with the index of the element inserted into an array for `add` operations.

# 9.3.1

- Don't fail when using `createOrAddLabel` if label fails to be created or added - [@sogame]

# 9.3.0

- Add the staged flag to `danger local` command - [@soyn]
- Don't use hardcoded userId to update comments if using personal token in Github Actions - [@rohit-gohri]
- Disable warning in Github Action if using DANGER_GITHUB_API_TOKEN - [@rohit-gohri]
- Update `parse-diff` library - [@417-72KI]
- Fix repository slug in Jenkins provider - [@sandratatarevicova]
- Add Gitlab diff support - [@rohit-gohri]
- Fix Typos across danger-js Repo - [@yohix]
- Fix `@octokit/rest` deprecation warning when using `.issues.addLabels()` - [@sogame]

# 9.2.10

- Fixes for the homebrew generated binaries - [@hellocore]

# 9.2.9

- Bitbucket Cloud: Allow DangerCI to get UUID from Bitbucket - [@hellocore]
- Update docs for GitLab - [@orta]

# 9.2.7-8-9

- Maybe fix deploys to GPR for Docker - [@orta]

# 9.2.6

- Add support for Cirrus CI - [@RDIL]

# 9.2.5

- Remove additional danger from pr generated json - [@f-meloni]

# 9.2.4

- Fix github actions checks - [@f-meloni]

# 9.2.3

- Support more events on GitHub actions - [@f-meloni]

# 9.2.2

- Fix binary files for BitBucket Server - [@osmestad]
- Allow GHE to use checks - [@adam-bratin]

# 9.2.1

- Fix structuredDiffForFile for BitBucket Server - [@osmestad]
- Fix Buddy.works isPR and use PR number instead of PR ID - [@mmiszy]
- remove jsome package and replace with prettyjson - [@watchinharrison]
- Add GitLab support to Jenkins provider - [@sandratatarevicova]

# 9.2.0

- Add Buddy.works Pipelines support - [@kristof0425]
- Added flag to bypass Jira/Issues - [@orieken]
- Improve docs for GitHub Actions - [@nguyenhuy]

# 9.1.8

- Get GitHub Actions event file pathname from env variable - [@IljaDaderko]

# 9.1.7

- GitHub Actions docs update - [@orta]

# 9.1.6

- Release only made for GitHub Actions - [@orta]

# 9.1.5

- Take commit hash from bitrise env - [@f-meloni]

# 9.1.4

- Use new env `BITBUCKET_REPO_FULL_NAME` in bitbucket pipeline. - [@Soyn]
- Take commit hash from CI Source if available - [@f-meloni]

# 9.1.3

- Updates GitLab API to 10.x - [@awgeorge]

# 9.1.2

- Add retry handling for API requests - [@jtreanor]

# 9.1.1

- Fixes TS declarations - [@orta]
- Fix Github Actions documentation - [@ravanscafi]
- Improve Performance by Caching BitBucket Cloud Commits - [@hellocore]
- Add compliment message to comment template on Bitbucket Cloud - [@hellocore]
- Add option to set custom icon in messages - [@rohit-gohri]

# 9.1.0

- Expose BitBucketServerAPI - [@NMinhNguyen]

# 9.0.3

- Add support OAuth for BitBucket Cloud - [@hellocore]
- Allow `handleResults` to be called without a `git` object - [@jtreanor]

# 9.0.2

- Fix for the GitLab dependency making danger not load - [@f-meloni]

# 9.0.1

- Fixed incorrect main comment template on Bitbucket Cloud - [@hellocore]

# 9.0.0

- Add BitBucket Cloud & BitBucket Pipelines support - [@hellocore]
- Add GitLab missing states - [@f-meloni]
- Fixes incorrect slug for builds from forks on Codefresh - [@stevenp]

# 8.0.0

- Adds GitLab & GitLab CI support - [@notjosh], [@bigkraig], [@jamime]
- Add support for AppCenter - [@mrndjo]

# 7.1.4

- Un-hardcodes the repo in `danger.github.utils.createOrUpdatePR`- [@ds300]

# 7.1.3

- Cleans up the declarations a little bit - [@orta]
- Adds support for [Codefresh CI](https://codefresh.io) - [@stevenp]

# 7.1.2

- Update ts-jest to 24.0.2 - [@friederbluemle]
- Adds a fix for the default name of Danger in status - [@orta]
- Adds `danger.git.fileMatch.getKeyedPaths()`, providing more convenient access to paths. This replaces
  `fileMatch.tap()` and `fileMatch.debug()`.

  ```ts
  const components = fileMatch("components/**/*.js", "!**/*.test.js")
  const componentTests = fileMatch("!**/*.test.js")

  if (components.edited && !componentTests.edited) {
    warn(
      [
        "This PR modified some components but none of their tests. <br>",
        "That's okay so long as it's refactoring existing code. <br>",
        "Affected files: ",
        components.getKeyedPaths().edited.join(", "),
      ].join("")
    )
  }
  ```

  This makes it much simpler to compose a collection of file checks - [@paulmelnikow]

# 7.1.0

- Adds Chainsmoker, and expands the Danger DSL with the addition of `danger.git.fileMatch`.

  ```ts
  const documentation = danger.git.fileMatch("**/*.md")
  const packageJson = danger.git.fileMatch("package.json")
  const lockfile = danger.git.fileMatch("yarn.lock", "package-lock.json")

  if (documentation.edited) {
    message("Thanks - We :heart: our [documentarians](http://www.writethedocs.org/)!")
  }

  if (packageJson.modified && !lockfile.modified) {
    warn("This PR modified package.json, but not the lockfile")
  }
  ```

  This makes it much simpler to compose a collection of file checks - [@paulmelnikow]

# 7.0.19

- Taken a stab at trying to make the commit status summary to feel better in both Danger & Peril [@orta], [@dblandin]

# 7.0.18

- Adds a CLI option `--failOnErrors` so that you can force `danger ci` to return a failed exit code on any `fail`s in a
  Dangerfile [@f-meloni]

# 7.0.17

- Send different build update keys based on the id on Bitbucket [@f-meloni]

# 7.0.16

- Add support for CodeBuild CI source [@sharkysharks]

# 7.0.15

- Enable Danger runs with different DangerIDs to post separate statuses [@randak]
- Docs: fix typo - [@hiroppy]
- Fixed: isCI check for Codeship - [@msteward]

# 7.0.14

- Fixed: Crash on BitbucketServer when the change type is unknown - [@f-meloni]
- Add `linesOfCode` in `GitDSL` - [@ninjaprox]
- Docs: document GitHubMergeRef type - [@nornagon]

# 7.0.13

- Adds some Debug logs for babel transformation - [@orta]

# 7.0.12

- Support multi-line import/require statements in Dangerfiles & possibly fix source-mapping for errors - [@fbartho]

# 7.0.11

- Return the DangerResults meta after sorting and merging operations - [@f-meloni]
- Make bitbucket generated signature less aggressive - [@f-meloni]

# 7.0.9

- Updates the import for octokit at the top of the danger.d.ts - [@orta]

# 7.0.8

- Handles the previews API correctly - [@orta]

# 7.0.7

- Removed `vm2` from Danger, it's not being used in Peril now - [@orta]
- `danger pr` with `--json` or --js` now don't require a Dangerfile to be present - [@orta]

# 7.0.5

- Remove dead links to example danger files. - [@stevemoser]
- Allow danger-pr to work also on Bitbucket Server - [@f-meloni]
- Fix for nulls in modified_files - [@orta]
- Use new APIs in OctoKit - [@orta]

# 7.0.4

- More fixes for `GITHUB_URL` instead of just `DANGER_GITHUB_URL` for GitHub Enterprise. - [@Aghassi]

# 7.0.3

- Lets you use `GITHUB_URL` instead of just `DANGER_GITHUB_URL` for GitHub Enterprise. - [@Aghassi]

# 7.0.2

- Fix issue where the PR command could not be run with a GitHub Enterprise URL.
- Specify filename when loading Babel options. Fixes [#664](https://github.com/danger/danger-js/issues/664)
  ([#804](https://github.com/danger/danger-js/pull/804)) - [@NMinhNguyen]
- Running Danger on GitHub Actions now runs Danger from source code. Before that, Danger on GitHub Actions is stuck at
  v5.0.0-beta-24. [@dtinth](https://github.com/danger/danger-js/pull/810)

# 7.0.1

- Make use of GitHub Checks optional and disabled by default, pass `--use-github-checks` to enable.
  [@cysp](https://github.com/danger/danger-js/pull/798)

# 7.0.0

- Updates `@octokit/rest` to v16.x.x - this is a **major** semver change on their end, which I know it breaks some of
  Artsy/Danger's Peril Dangerfiles, so it's possible that it could break your Dangerfiles too. How do you know?

  Roughly, if you have any code that uses `danger.github.api` then it's very possible that you need to update your code.

  There are update notes [here](https://github.com/octokit/rest.js/releases/tag/v16.0.1), but if you're using TypeScript
  then it'll raise the issues at a type-check level. Note, that this version may cause issues if you are using GitHub
  Enterprise, you can get [updates here](https://github.com/danger/danger-js/issues/797).

# 6.1.13

- Allow sub-processes to pass their own name an href so that it doesn't say made by Danger JS [@orta]

  This is done by extending the `DangerResults` object passed back to Danger JS, by adding a meta section to the JSON:

  ```json
  {
    "markdowns": [],
    "fails": [],
    "warnings": [],
    "messages": [],
    "meta": {
      "runtimeHref": "https://mysite.com",
      "runtimeName": "My Danger Runner"
    }
  }
  ```

  `"meta"` is optional, and will fall back to the DangerJS one.

- Removed a dependency (voca) now that we're using TypeScript and have access to .includes [@orta]

# 6.1.12

- Fix issue with detecting Babel if `babel-core` is installed - [@sajjadzamani]

# 6.2.0

- Fix detection of GitHub Actions event types [@cysp]

# 6.1.9

- Add commit ID to the comment footer [danger/danger-js#168] - [@randak]
- Add support for `COPY` change type to fix a BitBucket Server regression in
  [danger/danger-js#764](https://github.com/danger/danger-js/pull/764) - [@sebinsua]
- Add support for older Babel versions (prior 7) [@sajjadzamani]

# 6.1.8

- Revert removal of implicit `<p>` tag from [danger/danger-js#754](https://github.com/danger/danger-js/pull/754) and add
  distinction depending on containing markdown or not - [@hanneskaeufler]

# 6.1.7

- Update comment instead deleting, if it has replies (BitBucket Server) [@langovoi]
- Fix BitBucket Server GitDSL [@langovoi]
- Add support of paged APIs of BitBucket Server [@langovoi]

# 6.1.6

- Adds a CLI flag for custom Danger Runners to be able to request a URL to a JSON file instead of receiving the entire
  DSL as a big JSON dump. We're exploring using this in Danger Swift with
  [danger/swift#108](https://github.com/danger/swift/issues/108) - [@orta]

# 6.1.5

- Adds `html_url` to the PR JSON declaration - [@orta]
- Adds a way for a sub-process to tell danger-js that it wants a copy of the DSL. This is a potential fix for when you
  have a process that might not be ready to grab the DSL instantly from danger-js. The subprocess can print the message
  `danger://send-dsl` to stdout and danger-js will re-send the DSL via STDIN.
  [danger/swift#108](https://github.com/danger/swift/issues/108). - [@orta]
- Allows a FakeCI to get a FakePlatform, should fix [#767](https://github.com/danger/danger-js/issues/767) - [@orta]

# 6.1.4

- Fix `GitJSONDSL` and `diffForFile` for BitBucket Server - [@langovoi]

# 6.1.3

- Add support for personal tokens of BitBucket Server - [@langovoi]
- Ships a command `danger-js` which means other languages could also use the command danger and they won't conflict with
  the JS version - [@orta]

# 6.1.2

- Checks for the JSON results file reported by a subprocess before accessing it - [@orta]

# 6.1.1

- Improves debug logging, messaging on CI about status updates - [@orta]
- Better detection of json results: {} from a sub-process - [@orta]
- CLI Args are actually passed to subprocess instead of an empty object - [@orta]
- Fix Netlify integration when repo url includes an access token - [@imorente]

# 6.1.0

- Add CI integration for Netlify - [@imorente]

# 6.0.7

- Removes an accidental import - [@orta]

# 6.0.6

- Adds an internal flag for disabling checks support when being controller by Peril - [@orta]

# 6.0.5

- Fix `danger pr` - [@orta]

# 6.0.4

- Fix GitHub checks API payload - [@pveyes]

# 6.0.3

- Fix passing stdout from the sub-process back to the user - [@orta]
- Fix handling a `"pending"` status update properly using Bitbucket API - [@sgtcoolguy]
- Fix #614 - Posting status updates to Github using issue workflow broken - [@sgtcoolguy]
- Fix vertical alignment in GitHub issue template - [@patrickkempff]

# 5.0.1, err. 6.0.0

- Hah, my computer ran out opf power mid-deploy, and now I have to ship another build to make sure the brew versions of
  Danger JS are set up correctly. - orta

- Hah, I managed to run the same 'deploy major' command instead. So... Happy v6! - orta

# 5.0.0

_No breaking changes_ - I'm just bumping it because it's a lot of under-the-hood work, and I've not been able to test it
thoroughly in production.

This release bring support for GitHub actions. It does this merging in some of the responsibilities that used to live
inside Peril into Danger.

Notes about Danger JS:

- Adds support for running remote GitHub files via the `--dangerfile` argument. It supports urls like:
  `orta/peril-settings/file.ts` which grabs `file.ts` from `orta/peril-settings`.
- Adds support for taking a GitHub Actions event JSON and exposing it in the `default export` function in the same way
  that Peril does it.
- Adds a GitHubActions CI provider - it declares that it can skip the PR DSL so that Danger can also run against
  issues/other events
- Handle remote transpilation of the initial Dangerfile correctly
- Adds support for not include a tsconfig for typescript projects, danger will use the default config if it can't find
  one in your project
- Hardcodes the GitHub Actions userID into danger ( blocked by
  https://platform.github.community/t/obtaining-the-id-of-the-bot-user/2076 )
- Allows running with a simplified DSL when running on a GitHub action that isn't a PR
- Use new env vars for GitHub Actions

There is now 2 ways for a subprocess to communicate to Danger JS - prior to 5.x it was expected that a subprocess would
pass the entire JSON results back via STDOUT to the host Danger JS process, but sometimes this was unreliable. Now a
subprocess can pass a JSON URL for Danger JS by looking in STDOUT for the regex `/danger-results:\/\/*.+json/`.

There is now a JSON schema for both directions of the communication for sub-processes:

- The data Danger sends to the subprocess:
  [`source/danger-incoming-process-schema.json`](source/danger-incoming-process-schema.json)
- The data Danger expects from the subprocess:
  [`source/danger-outgoing-process-schema.json`](source/danger-outgoing-process-schema.json)

This can be used for language DSL generation and/or formal verification if you're interested. Or, for just feeling
completely sure about what is being sent to your process without diving into the Danger JS codebase.

Also, `danger pr` now accepts a `--process` arg.

# 4.4.9

- Add logic for "DANGER_DISABLE_TRANSPILATION" env [@markelog]
- Jenkins: Respect `CHANGE_URL`/`CHANGE_ID` for GitHub and BitBucket Server [@azz]
- Docs: Guides - Update link to apollo-client dangerfile.ts example [@andykenward]
- Fix crash that may occur when no message is set on generic event [@flovilmart]
- Add support to proxy requests using `HTTP_PROXY` or `HTTPS_PROXY` environment variables [@steprescott]

# 4.4.0-7

- Supports installation using Homebrew [@thii]

# 4.3.x

- Some experimental beta builds which didn't turn out very useful

# 4.2.1

- Adds a fallback to `GITHUB_TOKEN` if it's in the ENV - orta
- There was some versioning faffing going on

# 4.1.0

- Adds the ability to send a PR from a Dangerfile easily.

  ```ts
  import { danger } from "danger"

  export default async () => {
    // This is a map of file to contents for things to change in the PR
    const welcomePR = {
      LICENSE: "[the MIT license]",
      "README.md": "[The README content]",
    }

    // Creates a new branch called `welcome`, from `master`. Creates a commit with
    // the changes above and the message "Sets up ...". Then sends a PR to `orta/new-repo`
    // with the title "Welcome to ..." and the body "Here is ...".
    await danger.github.utils.createOrUpdatePR(
      {
        title: "Welcome to [org]",
        body: "Here is your new repo template files",
        owner: "orta",
        repo: "new-repo",
        baseBranch: "main",
        newBranchName: "welcome",
        commitMessage: "Sets up the welcome package",
      },
      welcomePR
    )
  }
  ```

  OK, so this one is cool. This function will create/update an existing PR. You pass in a config object that defines;
  the commit, the branch and the PR metadata and then this function will go and set all that up for you.

  The second argument is a fileMap, this is an object like `{ "README.md": "[the content]" }` and it defines what files
  should change in the commit. The files are completely changed to the content in the fileMap, so if you're making a
  single line change - you need to submit the enfile file.

  This is all based on my module
  [memfs-or-file-map-to-github-branch](https://www.npmjs.com/package/memfs-or-file-map-to-github-branch) so if you need
  a set of lower level APIs for PR/branch needs, `import` that and use it. - [@orta]

# 4.0.1

- Fixed a bug where Danger would fail to update status when there are no failures or messages [@johansteffner]
- Fixed a bug where Danger was throwing an error when removing any existing messages [@stefanbuck]

# 4.0.0

- Updates Danger's runtime to work with Babel 7 - [@adamnoakes]

  **Breaking:** 3.9.0 was the last version to support inline transpilation via Babel 6. Danger doesn't specify babel in
  its dependencies, so this warning won't show anywhere else.

# 3.9.0

- Adds CI integration for Concourse - [@cwright017]

# 3.8.9

- Adds debug logs to the vm2 runner used in Peril - [@orta]

# 3.8.5 - 3.8.8

- Adds a function to handle creating or adding a label on a PR/Issue. Works with both Danger and Peril:
  `danger.github.createOrAddLabel` - [@orta]

# 3.8.4

- Exposes some internals on module resolution to Peril - [@orta]

# 3.8.3

- Fix bitbucket error when trying to obtain a response json when the response code is 204 (which means that there is no
  response).
- Fix bitbucket link of the PR status, so it opens the web version of the PR, pointing to the Danger comment
  [646](https://github.com/danger/danger-js/pull/646) - [@acecilia](https://github.com/acecilia)
- Adapt emoji for Bitbucket server to fix "Database error has occurred"
  [645](https://github.com/danger/danger-js/pull/645) - [@acecilia](https://github.com/acecilia)

# 3.8.2

- Use the Peril Bot ID for the comment lookup checks - [@orta]

# 3.8.1

- Adds additional logging to handleResultsPostingToPlatform - [@ashfurrow]

# 3.8.0

- Fixes a crash if lodash isn't a transitive dependency in your node_modules - [@orta]
- Using the Checks API will now post a summary comment on a PR - [@orta]

# 3.7.20

- Logging / verification improvements for the subprocess - [@orta]

# 3.7.19

- Convert the `exec` in `danger local` to a `spawn` hopefully unblocking large diffs from going through it -
  [@joshacheson][@orta]

# 3.7.18

- Report the error in a commit status update when in verbose - [@orta]

# 3.7.17

- Improvements to PR detection on Team City - [@markelog]

# 3.7.16

- More work on `danger.github.utils.createUpdatedIssueWithID`. - [@orta]

# 3.7.15

- Turns on the strict mode in the typescript compiler, this only gave build errors, so I was basically there anyway.
  This is so that the type defs will always pass inside environments where strict is already enabled. - [@orta]

- Updates to TypeScript 2.9. - [@orta]

# 3.7.14

- Minor refactoring in GitHubUtils to allow Peril to re-create some of the util functions - [@orta]

# 3.7.13

- Updates type declarations to use top-level exports instead of a module augmentation - [@DanielRosenwasser]
- Bug fixes for `danger.github.utils.createUpdatedIssueWithID` - [@orta]

# 3.7.2-12

- Improved debugging when using the GitHub OctoKit - [@orta]
- Added `danger.github.utils.createUpdatedIssueWithID` which can be used to have danger continually update a single
  issue in a repo, for example:

  ```ts
  await danger.github.utils.createUpdatedIssueWithID("TestID", "Hello World", {
    title: "My First Issue",
    open: true,
    repo: "sandbox",
    owner: "PerilTest",
  })
  ```

  Will first create, then update that issue with a new body. - [@orta]

# 3.7.1

- Improve checks support for Danger - orta

# 3.7.0

- Adds support for the GH Checks API.

  This brings some interesting architectural changes inside Danger, but more important to you dear reader, is that using
  the Checks API has some API restrictions. This makes in infeasible to re-use the user access token which we've
  previously been recommending for setup.

  Instead there are two options:

  - Use a GitHub app owned by Danger: https://github.com/apps/danger-js
  - Use your own GitHub app.

  The security model of the GitHub app means it's totally safe to use our GitHub app, it can only read/write to checks
  and has no access to code or organizational data. It's arguably safer than the previous issue-based comment.

  To use it, you need to hit the above link, install the app on the org of your choice and then get the install ID from
  the URL you're redirected to. Set that in your CI's ENV to be `DANGER_JS_APP_INSTALL_ID` and you're good to go.

  If you want to run your own GitHub App, you'll need to set up a few ENV vars instead:

  - `DANGER_GITHUB_APP_ID` - The app id, you can get this from your app's overview page at the bottom
  - `DANGER_GITHUB_APP_PRIVATE_SIGNING_KEY` - The whole of the private key as a string with `\n` instead of newlines
  - `DANGER_GITHUB_APP_INSTALL_ID` - The installation id after you've installed your app on an org

  Checks support is still a bit of a WIP, because it's a whole new type of thing. I don't forsee a need for Danger to be
  deprecating the issue based commenting (we use that same infra with bitbucket).

  So now there are three ways to set up communications with GitHub, I'm not looking forwards to documenting that.

  [@orta]

- JSON diffs use the JSON5 parser, so can now ignore comments in JSON etc [@orta]
- Allows the synchronous execution of multiple dangerfiles in one single "danger run".

  Not a particularly useful feature for Danger-JS, but it means Peril can combine many runs into a single execution
  unit. This means people only get 1 message. [@orta]

# 3.6.6

- Updates vm2 to be an npm published version [@orta]

# 3.6.5

- Fix setting the status url on bitbucket [@orta]
- Adds more logs to `danger process` [@orta]

# 3.6.4

- Fix running Danger on issues with no comments for real [@mxstbr]

# 3.6.3

- Fix running Danger on issues with no comments [@mxstbr]

# 3.6.2

- Automatically rate limit concurrent GitHub API calls to avoid hitting GitHub rate limits [@mxstbr]

# 3.6.1

- Catch the github api error thrown from @octokit/rest [@Teamop]
- Replace preview media type of github pull request reviews api [@Teamop]
- Add support for [Screwdriver CI](http://screwdriver.cd) [@dbgrandi]

# 3.6.0

- A Dangerfile can return a default export, and then Danger will handle the execution of that code [@orta]
- Changes the order of the text output in verbose, or when STDOUT is the only option [@orta]
- Prints a link to the comment in the build log [@orta]

## 3.5.0 - 3.5.1

- Fixed a bug where Danger posts empty main comment when it have one or more inline comments to post [@codestergit]
- fix bug when commiting .png files on BitBucket [@Mifi]
- Adds support for inline comments for bitbucket server. [@codestergit]

## 3.4.7

- Update dependencies [@orta]

## 3.4.6

- Fixed Babel 7 breaking due to invalid sourceFileName configuration [@kesne]

## 3.4.5

- Don't print error for commit status when there was no error [@sunshinejr]

## 3.4.4

- Fixed a bug where Danger would get access to _all_ inline comments, thus deleting comments posted by other people
  [@sunshinejr]

## 3.4.3

- Fixed a bug where updating multiple inline comments caused a Javascript error [@sunshinejr]

## 3.4.2

- Improving reporting when multiple violations are o nthe same line of a file [@sunshinejr]

## 3.4.1

- Protection against nulls in the inline comment data [@orta]

## 3.4.0

- Adds support for inline comments when using GitHub.

  This is one of those "massive under the hood" changes, that has a tiny user DSL surface. From this point onwards
  `fail`, `warn`, `message` and `markdown` all take an extra two optional params: `file?: string` and `line?: number`.

  Adding `file` and `line` to the call of any exported communication function will trigger one of two things:

  - Danger will create a new comment inline inside your PR with your warning/message/fail/markdown
  - Danger will append a in the main Danger comment with your warning/message/fail/markdown

  Inline messages are edited/created/deleted with each subsequent run of `danger ci` in the same way the main comment
  does. This is really useful for: linters, test runners and basically anything that relies on the contents of a file
  itself.

  If you're using `danger process` to communicate with an external process, you can return JSON like:

  ```json
  {
    "markdowns": [
      {
        "file": "package.swift",
        "line": 3,
        "message": "Needs more base"
      }
    ]
    // [...]
  }
  ```

  -- [@sunshinejr]

- Adds a data validation step when Danger gets results back from a process . [@orta]

## 3.3.2

- Adds support for TeamCity as a CI provider. [@fwal]

## 3.3.1

- Fixed Babel 7 breaking because of sourceFileName being defined wrong. [@happylinks]

## 3.3.0

- Fix `committer` field issue - missing in Stash API by using commit author instead. [@zdenektopic]
- Adds a new command: `reset-status`

  This command is for setting the CI build status in advance of running Danger. If your Danger build relies on running
  tests/linters, then you might want to set the PR status (the red/green/yellow dots) to pending at the start of your
  build. You can do this by running `yarn danger reset-status`.

  [@mxstbr]

## 3.2.0

- Add BitBucket Server support.

  To use Danger JS with BitBucket Server: you'll need to create a new account for Danger to use, then set the following
  environment variables on your CI:

  - `DANGER_BITBUCKETSERVER_HOST` = The root URL for your server, e.g. `https://bitbucket.mycompany.com`.
  - `DANGER_BITBUCKETSERVER_USERNAME` = The username for the account used to comment.
  - `DANGER_BITBUCKETSERVER_PASSWORD` = The password for the account used to comment.

  Then you will have a fully fleshed out `danger.bitbucket_server` object in your Dangerfile to work with, for example:

  ```ts
  import { danger, warn } from "danger"

  if (danger.bitbucket_server.pr.title.includes("WIP")) {
    warn("PR is considered WIP")
  }
  ```

  The DSL is fully fleshed out, you can see all the details inside the [Danger JS Reference][ref], but the summary is:

  ```ts
  danger.bitbucket_server.
    /** The pull request and repository metadata */
    metadata: RepoMetaData
    /** The related JIRA issues */
    issues: JIRAIssue[]
    /** The PR metadata */
    pr: BitBucketServerPRDSL
    /** The commits associated with the pull request */
    commits: BitBucketServerCommit[]
    /** The comments on the pull request */
    comments: BitBucketServerPRActivity[]
    /** The activities such as OPENING, CLOSING, MERGING or UPDATING a pull request */
    activities: BitBucketServerPRActivity[]
  ```

  You can see more in the docs for [Danger + BitBucket Server](http://danger.systems/js/usage/bitbucket_server.html).

  -- [@azz]

- Don't check for same user ID on comment when running as a GitHub App. [@tibdex]

## 3.1.8

- Improvements to the Flow definition file. [@orta]
- Improve path generator for danger-runner. [@Mifi]
- Update the PR DSL to include bots. [@orta]
- Add utility function to build tables in Markdown [@keplersj]

## 3.1.7

- Minor error reporting improvements. [@orta]

## 3.1.6

- Move more code to only live inside functions. [@orta]

## 3.1.5

- Fix --base options for danger local. [@peterjgrainger]
- Fix a minor typo in Semaphore CI setup. [@hongrich]
- Fix for capitalized Dangerfiles in CI environment. [@wizardishungry]
- Fix `danger local` crashing when comparing master to HEAD with no changes. [@orta]

## 3.1.4

- Register danger-runner as a package binary. [@urkle]

## 3.1.2-3.1.3

- Peril typings to the Danger DSL. [@orta]
- Reference docs updates for the website. [@orta]

## 3.1.1

- Allows `danger runner` (the hidden command which runs the process) to accept unknown command flags (such as ones
  passed to it via `danger local`.) - [@adam-moss]/[@orta]

## 3.1.0

- Adds a new command `danger local`.

  This command will look between the current branch and master and use that to evaluate a dangerfile. This is aimed
  specifically at tools like git commit hooks, and for people who don't do code review.

  `danger.github` will be falsy in this context, so you could share a dangerfile between `danger local` and `danger ci`.

  When I thought about how to use it on Danger JS, I opted to make another Dangerfile and import it at the end of the
  main Dangerfile. This new Dangerfile only contains rules which can run with just `danger.git`, e.g. CHANGELOG/README
  checks. I called it `dangerfile.lite.ts`.

  Our setup looks like:

  ```json
  "scripts": {
    "prepush": "yarn build; yarn danger:prepush",
    "danger:prepush": "yarn danger local --dangerfile dangerfile.lite.ts"
    // [...]
  ```

You'll need to have [husky](https://www.npmjs.com/package/husky) installed for this to work. - [@orta]

- STDOUT formatting has been improved, which is the terminal only version of Danger's typical GitHub comment style
  system. It's used in `danger pr`, `danger ci --stdout` and `danger local`. - [@orta]
- Exposed a get file contents for the platform abstraction so that Peril can work on many platforms in the future -
  [@orta]

### 3.0.5

- Added support for Bitrise as a CI Provider - [@tychota]
- Nevercode ENV var fixes - [@fbartho]

### 3.0.4

- Paginate for issues - [@orta]

### 3.0.3

- Added support for Nevercode.io as a CI Provider - [@fbartho]

### 3.0.2

- Don't log ENV vars during a run - thanks @samdmarshall. - [@orta]

### 3.0.1

- Bug fixes and debug improvements. If you're interested run danger with `DEBUG="*" yarn danger [etc]` and you'll get a
  _lot_ of output. This should make it much easier to understand what's going on. - [@orta]

### 3.0.0

- Updates to the CLI user interface. Breaking changes for everyone.

  **TLDR** - change `yarn danger` to `yarn danger ci`.

  Danger JS has been fighting an uphill battle for a while with respects to CLI naming, and duplication of work. So, now
  it's been simplified. There are four user facing commands:

  - `danger init` - Helps you get started with Danger
  - `danger ci` - Runs Danger on CI
  - `danger process` - Like `ci` but lets another process handle evaluating a Dangerfile
  - `danger pr` - Runs your local Dangerfile against an existing GitHub PR. Will not post on the PR

  This release deprecates running `danger` on it's own, so if you have `yarn danger` then move that be `yarn danger ci`.

  Each command name is now much more obvious in it intentions, I've heard many times that people aren't sure what
  commands do and it's _is_ still even worse in Danger ruby. I figure now is as good a time as any a good time to call
  it a clean slate.

  On a positive note, I gave all of the help screens an update and tried to improve language where I could.

* [@orta]

### 2.1.9-10

- Fix to `danger pr` and `danger` infinite looping - [@orta]

### 2.1.8

- Add a note in `danger pr` if you don't have a token set up - [@orta]
- Bunch of docs updates - [@orta]

### 2.1.7

- Fix Codeship integration - [@caffodian]
- Updates documentation dependencies - [@orta]
- Fixes to running `danger` with params - [@orta]
- Fixes for `danger pr` not acting like `danger` WRT async code - [@orta]
- Fixes `tsconfig.json` parse to be JSON5 friendly - [@gantman]
- Fixes for `danger.github.thisPR` to use the base metadata for a PR, I'm too used to branch workflows - [@orta]

### 2.1.6

- Updates dependencies - [@orta]
- Link to the build URL if Danger can find it in the CI env - [@orta]
- Removes the "couldn't post a status" message - [@orta]

### 2.1.5

- The TS compiler will force a module type of commonjs when transpiling the Dangerfile - [@orta]

### 2.1.4

- Adds a CLI option for a unique Danger ID per run to `danger` and `danger process`, so you can have multiple Danger
  comments on the same PR. - [@orta]

### 2.1.1 - 2.1.2 - 2.1.3

- Fixes/Improvements for `danger init` - [@orta]

### 2.1.0

- Adds a new command for getting set up: `danger init` - [@orta]
- Fix double negative in documentation. [@dfalling]
- Fix `gloabally` typo in documentation. [@dfalling]

### 2.0.2 - 2.0.3

- Adds a warning when you try to import Danger when you're not in a Dangerfile - [@orta]
- Exports the current process env to the `danger run` subprocess - [@orta]

### 2.0.1

- Potential fixes for CLI sub-commands not running when packaging danger - [@orta]

### 2.0.0

- Fixes the `danger.js.flow` fix to handle exports correctly, you _probably_ need to add
  `.*/node_modules/danger/distribution/danger.js.flow` to the `[libs]` section of your settings for it to work though -
  [@orta]

### 2.0.0-beta.2

- Fixes a bug with `danger.github.utils` in that it didn't work as of b1, and now it does :+1: - [@orta]
- Ships a `danger.js.flow` in the root of the project, this may be enough to support flow typing, thanks to [@joarwilk]
  and [flowgen](https://github.com/joarwilk/flowgen) - [@orta]

### 2.0.0-beta.1

- Converts the command `danger` (and `danger run`) to use `danger process` under the hood. What does this do?

  - Dangerfile evaluation is in a separate process, run without a vm sandbox. This fixes the async problem which we
    created `schedule` for. Previously, any async work in your Dangerfile needed to be declared to Danger so that it
    knew when all of the work had finished. Now that the running happens inside another process, we can use the
    `on_exit` calls of the process to know that all work is done. So, _in Danger_ (not in Peril) async code will work
    just like inside a traditional node app.

  - Makes `danger process` a first class citizen. This is awesome because there will be reliable support for other
    languages like [danger-swift], [danger-go] and more to come.

  - The `danger process` system is now codified in types, so it's really easy to document on the website.

- Adds a `--js` and `--json` option to `danger pr` which shows the output in a way that works with `danger process`.
  This means you can preview the data for any pull request.

./[@orta]

### 2.0.0-alpha.20

Moves away from vm2 to a require-based Dangerfile runner. This removes the sandboxing aspect of the Dangerfile
completely, but the sandboxing was mainly for Peril and I have a plan for that.

https://github.com/danger/peril/issues/159

I would like to move the main parts of Danger JS to also work like `danger process`, so I'll be continuing to work as a
alpha for a bit more. One interesting side-effect of this could be that I can remove `schedule` from the DSL. I've not
tested it yet though. Turns out this change is _real_ hard to write tests for. I've made #394 for that.

./[@orta]

### 2.0.0-alpha.18 - 19

- Moves internal methods away from Sync to avoid problems when running in Peril - [@ashfurrow]
- Passes through non-zero exit codes from `danger process` runs - [@ashfurrow]

### 2.0.0-alpha.17

- Improve CircleCI PR detection

### 2.0.0-alpha.16

Some UX fixes:

- Don't show warnings about not setting a commit status (unless in verbose) - [@orta]
- Delete duplicate Danger message, due to fast Peril edits - [@orta]
- Show Peril in the commit status if inside Peril, not just Danger - [@orta]
- [internal] Tightened the typings on the commands, and abstracted them to share some code - [@orta]

### 2.0.0-alpha.15

- Updates `diffForFile`, `JSONPatchForFile`, and `JSONDiffForFile` to include created and removed files - #368 -
  [@bdotdub]

### 2.0.0-alpha.14

- Adds a blank project generated in travis 8 to test no-babel or TS integration - [@orta]
- Improvements to `danger process` logging, and build fails correctly #363 - [@orta]

### 2.0.0-alpha.13

- Improve the error handling around the babel API - #357 - [@orta]
- Move back to the original URLs for diffs, instead of relying on PR metadata - [@orta]
- Updates the types for `schedule` to be more accepting of what it actually takes - [@orta]

### 2.0.0-alpha.12

- Fixed #348 invalid json response body error on generating a diff - felipesabino
- Potential fix for ^ that works with Peril also - [@orta]

### 2.0.0-alpha.11

- Doh, makes the `danger process` command actually available via the CLI - [@orta]

### 2.0.0-alpha.10

- Adds a `danger process` command, this command takes amn argument of a process to run which expects the Danger DSL as
  JSON in STDIN, and will post a DangerResults object to it's STDOUT. This frees up another process to do whatever they
  want. So, others can make their own Danger runner.

  An example of this is [Danger Swift][danger-swift]. It takes a [JSON][swift-json] document via [STDIN][swift-stdin],
  [compiles and evaluates][swift-eval] a [Swift file][swift-dangerfile] then passes the results back to `danger process`
  via [STDOUT][swift-stdout].

  Another example is this simple Ruby script:

  ```ruby
    #!/usr/bin/env ruby

  require 'json'
  dsl_json = STDIN.tty? ? 'Cannot read from STDIN' : $stdin.read
  danger = JSON.parse(dsl_json)
  results = { warnings: [], messages:[], fails: [], markdowns: [] }

  if danger.github.pr.body.include? "Hello world"
    results.messages << { message: "Hey there" }
  end

  require 'json'
  STDOUT.write(results.to_json)
  ```

  Which is basically Ruby Danger in ~10LOC. Lols.

  This is the first release of the command, it's pretty untested, but [it does work][swift-first-pr]. - [@orta]

[danger-swift]: https://github.com/danger/danger-swift
[swift-json]: https://github.com/danger/danger-swift/blob/master/fixtures/eidolon_609.json
[swift-stdin]:
  https://github.com/danger/danger-swift/blob/1576e336e41698861456533463c8821675427258/Sources/Runner/main.swift#L9-L11
[swift-eval]:
  https://github.com/danger/danger-swift/blob/1576e336e41698861456533463c8821675427258/Sources/Runner/main.swift#L23-L40
[swift-dangerfile]:
  https://github.com/danger/danger-swift/blob/1576e336e41698861456533463c8821675427258/Dangerfile.swift
[swift-stdout]:
  https://github.com/danger/danger-swift/blob/1576e336e41698861456533463c8821675427258/Sources/Runner/main.swift#L48-L50
[swift-first-pr]: https://github.com/danger/danger-swift/pull/12

### 2.0.0-alpha.9

- Uses the Babel 7 alpha for all source compilation with JS, Flow+JS and TS. This worked without any changes to our
  internal infra which is pretty awesome. All TS tests passed. Babel 7 is still in alpha, but so is Danger 2.0 - so I'm
  happy to keep Danger in a pretty long alpha, till at least Babel 7 is in beta.

  It also still supports using TypeScript via the "`typescript"` module, if you have that installed. - [@orta]

- `danger.github.thisPR` now uses the PR's head, not base - [@orta]

### 2.0.0-alpha.8

- Uses the GitHub `diff_url` instead of the `diff` version header, as it conflicted with Peril - [@orta]
- Handle exceptions in Dangerfile and report them as failures in Danger results - [@macklinu]

### 2.0.0-alpha.6-7

- Expose a Promise object to the external GitHub API - [@orta]

### 2.0.0-alpha.4-5

- Allow running a dangerfile entirely from memory using the `Executor` API - [@orta]

### 2.0.0-alpha.2-3

- Removes the `jest-*` dependencies - [@orta]

### 2.0.0-alpha.1

- Support [a vm2](https://github.com/patriksimek/vm2) based Dangerfile runner as an alternative to the jest
  infrastructure. There are a few main reasons for this:

  - I haven't been able to completely understand how Jest's internals work around all of the code-eval and pre-requisite
    setup, which has made it hard to work on some more complex Peril features.

  - Jest releases are every few months, personally I love this as a user of Jest, as an API consumer it can be difficult
    to get changes shipped.

  - The fact that both Danger/Jest make runtime changes means that you need to update them together

  - I have commit access to vm2, so getting changes done is easy

  I like to think of it as having gone from Jest's runner which is a massive toolbox, to vm2 which is a tiny toolbox
  where I'll have to add a bunch of new tools to get everything working.

  The _massive downside_ to this is that Danger now has to have support for transpiling via Babel, or from TypeScript
  unlike before, where it was a freebie inside Jest. Jest handled this so well. This means that a Dangerfile which used
  to "just work" with no config may not. Thus, IMO, this is a breaking major semver.

  Is it likely that you need to make any changes? So far, it seems probably not. At least all of the tests with
  Dangerfiles original from the older Jest runner pass with the new version.

  This is an alpha release, because it's knowingly shipped with some breakages around babel support, specifically:

  - Babel parsing of relative imports in a Dangerfile aren't working
  - Some of the features which require the `regeneratorRuntime` to be set up aren't working yet

  Those are blockers on a 2.0.0 release.

### 1.2.0

- Exposes an internal API for reading a file from a GitHub repo as `danger.github.utils.fileContents` - [@orta]

  Ideally this is what you should be using in plugins to read files, it's what Danger uses throughout the codebase
  internally. This means that your plugin/dangerfile doesn't need to rely on running on the CI when instead it could run
  via the GitHub API.

- Update prettier - [@orta]
- Removes dtslint as a dependency - sapegin/orta

### 1.1.0

- Support retrieve paginated pull request commit list - [@kwonoj]
- Add support for VSTS CI - [@mlabrum]
- Remove the DSL duplication on the `danger` export, it wasn't needed or used. - [@orta]
- Update to TypeScript 2.4.x - [@orta]
- Rename github test static_file to remove `:` from the filename to fix a checkout issue on windows - [@mlabrum]

### 1.0.0

Hello readers! This represents a general stability for Danger. It is mainly a documentation release, as it corresponds
to <http://danger.systems/js/> being generally available. I made the initial commit back in 20 Aug 2016 and now it's
30th June 2017. It's awesome to look back through the CHANGELOG and see how things have changed.

You can find out a lot more about the 1.0, and Danger's history on my
[Artsy blog post on the Danger 1.0](https://artsy.github.io/blog/2017/06/30/danger-one-oh-again/).

- Adds inline docs for all CI providers - [@orta]

### 0.21.1

- Use HTTP for the GitHub status check target URL - macklinu
- Correct some examples in node-app - clintam
- Add support for buddybuild CI - benkraus/clintam
- Add support for GithHub Apps API (no GET /user) - clintam

### 0.21.0

- Posts status reports for passing/failing builds, if the account for danger has access - [@orta]
- Adds prettier to the codebase - [@orta]
- Converts a bunch of Danger's dangerfile into a plugin -
  [danger-plugin-yarn](https://github.com/orta/danger-plugin-yarn) - [@orta]

This is my first non-trivial plugin, based on infrastructure from @macklinu. Plugins are looking great, you can get some
info at <https://github.com/macklinu/generator-danger-plugin>.

- Docs updates for the website - [@orta]

### 0.20.0

- Fix `danger pr` commands are not running on windows - kwonoj
- Fix broken link in getting started docs - frozegnome
- Do not delete comment written from user have same userid for danger - kwonoj
- Fix link to `jest` in getting started docs - palleas
- Fix yarn install instruction in getting started docs - palleas

### 0.19.0

- Update to Jest 20 - macklinu
- Change the danger.d.ts to use module exports instead of globals - [@orta]
- Render markdown inside `message()`, `warn()`, and `fail()` messages. - macklinu

An example:

```js
fail(`Missing Test Files:

- \`src/lib/components/artist/artworks/__tests__/index-tests.tsx\`
- \`src/lib/components/artwork_grids/__tests__/infinite_scroll_grid-tests.tsx\`
- \`src/lib/containers/__tests__/works_for_you-tests.tsx\`

If these files are supposed to not exist, please update your PR body to include "Skip New Tests".`)
```

Will result in:

<table>
  <thead>
    <tr>
      <th width="50"></th>
      <th width="100%" data-danger-table="true">Fails</th>
    </tr>
  </thead>
  <tbody>
<tr>
      <td>:no_entry_sign:</td>
      <td>Missing Test Files:

- `src/lib/components/artist/artworks/__tests__/index-tests.tsx`
- `src/lib/components/artwork_grids/__tests__/infinite_scroll_grid-tests.tsx`
- `src/lib/containers/__tests__/works_for_you-tests.tsx`

If these files are supposed to not exist, please update your PR body to include "Skip New Tests".

</td>
    </tr>
  </tbody>
</table>

### 0.18.0

- Adds `github.api`. This is a fully authenticated client from the [github](https://www.npmjs.com/package/github) npm
  module. - @orta

  An easy example of it's usage would be using Danger to add a label to your PR. Note that Danger will have the
  permissions for your account, so for OSS repos - this won't work.

  ```js
  danger.github.api.issues.addLabels({
    owner: "danger",
    repo: "danger-js",
    number: danger.github.pr.number,
    labels: ["Danger Passed"],
  })
  ```

  Yeah, that's a bit verbose, I agree. So, there's also `github.thisPR` which should simplify that. It aims to provide a
  lot of the values for the current PR to use with the API.

  ```js
  const github = danger.github
  github.api.issues.addLabels({ ...github.thisPR, labels: ["Danger Passed"] })
  ```

  You could use this API for a bunch of things, here's some quick ideas:

  - Request specific reviewers when specific files change (`api.pullRequests.createReviewRequest`)
  - Add a label for when something passes or fails (`api.issues.addLabels`)
  - Verifying if someone is in your org? (`api.orgs.checkMembership`)
  - Updating Project tickets to show they have a PR (`api.projects.updateProject`)

### 0.17.0

- [Enhancements to `danger.git.diffForFile()`](https://github.com/danger/danger-js/pull/223) - @namuol

  - Removed `diffTypes` second argument in favor of `result.added` and `result.removed`
  - Added `result.before` and `result.after` for easy access to full contents of the original & updated file
  - `danger.git.diffForFile` is now an `async` function

  #### TL;DR:

  ```js
  // In danger 0.16.0:
  const fullDiff = danger.git.diffForFile("foo.js")
  const addedLines = danger.git.diffForFile("foo.js", ["add"])
  const removedLines = danger.git.diffForFile("foo.js", ["del"])

  // In the latest version:
  const diff = await danger.git.diffForFile("foo.js")
  const fullDiff = diff.diff
  const addedLines = diff.added
  const removedLines = diff.removed
  const beforeFileContents = diff.before
  const afterFileContents = diff.after
  ```

- Update internal test fixture generation docs - namuol

### 0.16.0

- Adds a `diffTypes` option to `diffForFile` - alex3165
- Add Buildkite CI source - jacobwgillespie

### 0.15.0

- When a Dangerfile fails to eval, send a message to the PR - [@orta]

### 0.14.2

- Updated jest-\* dependencies to 19.x - [@orta]

  Updating the jest-\* dependencies seems to be exhibiting strange behavior in tests for windows if you update, and use
  windows, can you please confirm that everything is 👍

- Added type shapings to `JSONPatchForFile` - [@orta]
- Replaced deprecated `lodash.isarray` package with `Array.isArray` - damassi

### 0.14.1

- Moved `@types/chalk` from dependencies to devDependencies - [@orta]
- Killed some stray console logs - [@orta]
- Updated the danger.d.ts - [@orta]

### 0.14.0

- TypeScript Dangerfiles are now support in Danger - [@orta]

  We use TypeScript in Danger, and a lot of my work in Artsy now uses TypeScript (see:
  [JS2017 at Artsy](http://artsy.github.io/blog/2017/02/05/Front-end-JavaScript-at-Artsy-2017/#TypeScrip1t)), so I
  wanted to explore using TypeScript in Dangerfiles.

  This is built on top of Jest's custom transformers, so if you are already using Jest with TypeScript, then you can
  change the `dangerfile.js` to `dangerfile.ts` and nothing should need changing ( except that you might have new
  warnings/errors ) (_note:_ in changing this for Danger, I had to also add the `dangerfile.ts` to the `"exclude"`
  section of the `tsconfig.json` so that it didn't change the project's root folder.)

  This repo is now using both a babel Dangerfile (running on Circle CI) and a TypeScript one (running on Travis) to
  ensure that we don't accidentally break either.

- Created a new `danger.d.ts` for VS Code users to get auto-completion etc - [@orta]
- Added a two new `git` DSL functions: `git.JSONDiffForFile(filename)` and `git.JSONPatchForFile(filename)`.

  - `git.JSONPatchForFile`

    This will generate a rfc6902 JSON patch between two files inside your repo. These patch files are useful as a
    standard, but are pretty tricky to work with in something like a Dangerfile, where rule terseness takes priority.

  - `git.JSONDiffForFile`

    This uses `JSONPatchForFile` to generate an object that represents all changes inside a Dangerfile as a single
    object, with keys for the changed paths. For example with a change like this:

    ```diff
    {
      "dependencies": {
        "babel-polyfill": "^6.20.0",
     +  "chalk": "^1.1.1",
        "commander": "^2.9.0",
        "debug": "^2.6.0"
      },
    }
    ```

    You could become aware of what has changed with a Dangerfile in a `schedule`'d function like:

    ```js
    const packageDiff = await git.JSONDiffForFile("package.json")
    if (packageDiff.dependencies) {
      const deps = packageDiff.dependencies

      deps.added // ["chalk"],
      deps.removed // []
      deps.after // { "babel-polyfill": "^6.20.0", "chalk": "^1.1.1", "commander": "^2.9.0", "debug": "^2.6.0" }
      deps.before // { "babel-polyfill": "^6.20.0", "commander": "^2.9.0", "debug": "^2.6.0" }
    }
    ```

    The keys: `added` and `removed` only exist on the object if:

    - `before` and `after` are both objects - in which case `added` and `removed` are the added or removed keys
    - `before` and `after` are both arrays - in which case `added` and `removed` are the added or removed values

- Exposed all global functions ( like `warn`, `fail`, `git`, `schedule`, ... ) on the `danger` object. - [@orta]

  This is specifically to simplify building library code. It should not affect end-users. If you want to look at making
  a Danger JS Plugin, I'd recommend exposing a function which takes the `danger` object and working from that. If you're
  interested, there is an active discussion on plugin support in the DangerJS issues.

- Improves messaging to the terminal - [@orta]
- Adds the ability to not have Danger post to GitHub via a flag: `danger run --text-only` - [@orta]
- Fix a crasher with `prs.find` #181 - [@orta]

### 0.13.0

- Add `danger.utils` DSL, which includes `danger.utils.href()` and `danger.utils.sentence()` - macklinu

  We were finding that a lot of Dangerfiles needed similar functions, so we've added a `utils` object to offer functions
  that are going to be used across the board. If you can think of more functions you use, we'd love to add them. Ideally
  you shouldn't need to use anything but Danger + utils to write your Dangerfiles.

  ```js
  danger.utils.href("http://danger.systems", "Danger") // <a href="http://danger.systems">Danger</a>
  danger.utils.sentence(["A", "B", "C"]) // "A, B and C"
  ```

- Adds `danger.github.utils` - which currently has only one function: `fileLinks` - [@orta]

  Most of the time people are working with a list of files (e.g. modified, or created) and then want to present
  clickable links to those. As the logic to figure the URLs is very GitHub specific, we've moved that into it's own
  object with space to grow.

  ```js
  const files = danger.git.modified_files // ["lib/component/a.ts", "lib/component/b.ts"]
  const links = danger.github.utils.fileLinks(files) // "<a href='...'>a</a> and <a href='...'>b</a>"
  warn(`These files have changes: ${links}`)
  ```

### 0.12.1

- Add support for [Drone](http://readme.drone.io) - gabro

### 0.12.0

- Added support for handling async code in a Dangerfile - deecewan

  This is still a bit of a work in progress, however, there is a new function added to the DSL: `schedule`.

  A Dangerfile is evaluated as a script, and so async code has not worked out of the box. With the `schedule` function
  you can now register a section of code to evaluate across multiple tick cycles.

  `schedule` currently handles two types of arguments, either a promise or a function with a resolve arg. Assuming you
  have a working Babel setup for this inside your project, you can run a Dangerfile like this:

  ```js
  schedule(async () => {
    const thing = await asyncAction()
    if (thing) {
      warn("After Async Function")
    }
  })
  ```

  Or if you wanted something simpler,

  ```js
  schedule(resolved => {
    if (failed) {
      fail("Failed to run")
    }
  })
  ```

- Adds new GitHub DSL elements - deecewan

* `danger.github.issue` - As a PR is an issue in GitHub terminology, the issue contains a bit more metadata. Mainly
  labels, so if you want to know what labels are applied to a PR, use `danger.github.issue.labels`
* `danger.github.reviews` - Find out about your reviews in the new GitHub Reviewer systems,
* `danger.github.requested_reviewers` - Find out who has been requested to review a PR.

- Updated TypeScript and Jest dependencies - [@orta]
- Add support for Github Enterprise via DANGER_GITHUB_API_BASE_URL env var - mashbourne

### 0.11.3 - 0.11.5

- Internal changes for usage with Peril - [@orta]

- Add `danger pr --repl`, which drops into a Node.js REPL after evaluating the dangerfile - macklinu
- Add support for Codeship - deecewan

### 0.11.0 - 0.11.2

- Add support for [Docker Cloud](https://cloud.docker.com) - camacho

### 0.10.1

- Builds which only use markdown now only show the markdown, and no violations table is shown - mxstbr

### 0.10.0

- Adds support for running Danger against a PR locally - [@orta]

The workflow is that you find a PR that exhibits the behavior you'd like Danger to run against, then edit the local
`Dangerfile.js` and run `yarn run danger pr https://github.com/facebook/jest/pull/2629`.

This will post the results to your console, instead of on the PR itself.

- Danger changes to your Dangerfile are not persisted after the run - [@orta]
- Add summary comment for danger message - kwonoj
- Add `jest-environment-node` to the Package.json - [@orta]

### 0.9.0

- Adds support for `git.commits` and `github.commits` - [@orta]

  Why two? Well github.commits contains a bunch of github specific metadata ( e.g. GitHub user creds, commit comment
  counts. ) Chances are, you're always going to use `git.commits` however if you want more rich data, the GitHub one is
  available too. Here's an example:

```js
const merges = git.commits.filter(commit => commit.message.include("Merge Master"))
if (merges.length) {
  fail("Please rebase your PR")
}
```

- Support custom dangerfile via `-d` commandline arg - kwonoj
- Allow debug dump output via `DEBUG=danger:*` environment variable - kwonoj
- Adds surf-build ci provider - kwonoj
- Forward environment variables to external module constructor - kwonoj

### 0.8.0

- Support `danger run -ci` to specify external CI provider - kwonoj
- Adds `--verbose` to `danger`, which for now will echo out all the URLs Danger has requested - [@orta]
- Migrate codebase into TypeScript from flow - kwonoj
- Handle removing all sorts of import types for Danger in the Dangerfile - [@orta]

### 0.7.3-4-5

- A failing network request will raise an error - [@orta]
- Fix Dangerfile parsing which broke due to Peril related changes - [@orta]
- Tweak the npmignore, ship less random stuff to others - [@orta]

### 0.7.2

- Fixes to the shipped Flow/TS definitions - [@orta]
- Adds more functions the the internal Danger GitHub client - [@orta]
- Infrastructure work to allow Peril to run a Dangerfile - [@orta]
- Upgrade outdated ESLint packages - macklinu
- Enhance Windows OS compatibility - kwonoj

### 0.7.1

- Set exit code to 1 when running `danger` throws an error - macklinu
- Add Jenkins CI source - macklinu
- Add .editorconfig - macklinu
- Adds jest-runtime to the dependencies - [@orta]

### 0.7.0

- You can build and run in vscode using your own custom `env/development.env` file. This is useful because you can use
  the debugger against a real PR. See `env/development.env.example` for syntax. - [@orta]

- Uses `jest-transform` and `jest-runtime` to eval and apply babel transforms.

  This does two things, makes it feasible to do [hosted-danger](https://github.com/danger/peril) and makes it possible
  to write your Dangerfile in a way that's consistent with the rest of your JavaScript. - [@orta]

- Add tests directory to .npmignore - macklinu
- Update to Jest 18 - macklinu

### 0.6.10

- Brings back the ability to emulate a fake CI run locally via `danger` - [@orta]

### 0.6.9

- Makes `babel-polyfill` a direct dependency, this is because it is actually an implicit dependency in the app. I'm not
  sure how I feel about this, I guess if we use a part of it in the babel translation of a user's Dangerfile them I'm OK
  with it. - [@orta]

### 0.6.6 - 0.6.7 - 0.6.8

- Ship flow annotations with the npm module - [@orta]

### 0.6.5

- Adds more node instances to travis - romanki + orta
- Adds support for Semaphore CI - [@orta]

### 0.6.4

- The env vars `DANGER_TEST_REPO` and `DANGER_TEST_PR` will allow you initialize the FakeCI with a repo of your choice.
  See README.md for more info
- Improved error messaging around not including a `DANGER_GITHUB_API_TOKEN` in the ENV - nsfmc / orta
- Adds support for getting the diff for a specific file from git: e.g.

```js
// Politely ask for their name on the entry too
const changelogDiff = danger.git.diffForFile("changelog.md")
const contributorName = danger.github.pr.user.login
if (changelogDiff && changelogDiff.indexOf(contributorName) === -1) {
  warn("Please add your GitHub name to the changelog entry, so we can attribute you.")
}
```

### 0.6.3

- Does not break commonmark on GitHub - [@orta]
- upgrades to flow 0.35.0 and fixes associated type errors in covariant/invariant interfaces - nsfmc
- omits flow requirement for new test files - nsfmc
- adds support for circleci - nsfmc
- defines CISource properties in flow as read-only - nsfmc

### 0.5.0

- `danger.pr` -> `danger.github.pr`, I've also created interfaces for them - [@orta]
- `warn`, `message`, `markdown` are all ported over to DangerJS - [@orta]
- Shows a HTML table for Danger message - [@orta]
- Now offers a Flow-typed definition file, it's not shipped to their repo yet, you can make it by
  `npm run export-flowtype` - [@orta]
- Started turning this into a real project by adding tests - [@orta]

### 0.0.5-0.0.10

- Changes some files cashing, added some logs, a bit of error reporting, and verifying everything works through npm -
  [@orta]

### 0.0.4

- Danger edit an existing post, and delete it when it's not relevant - [@orta]

### 0.0.3

- Danger will post a comment on a GitHub PR with any Fails - [@orta]

### 0.0.2

OK, first usable for others version. Only supports GitHub and Travis CI.

You can run by doing:

```sh
danger
```

Make sure you set a `DANGER_GITHUB_API_TOKEN` on your CI -
[see the Ruby guide](http://danger.systems/guides/getting_started.html#setting-up-danger-to-run-on-your-ci) for that.

Then you can make a `dangerfile.js` (has to be lowercase, deal with it.) It has access to a whopping 2 DSL attributes.

```sh
pr
git
fail(message: string)
```

`pr` _probably_ won't be sticking around for the long run, but if you're using a `0.0.2` release, you should be OK with
that. It's the full metadata of the PR, so
[this JSON file](https://raw.githubusercontent.com/danger/danger/master/spec/fixtures/github_api/pr_response.json).
`git` currently has:

```sh
git.modified_file
git.created_files
git.deleted_files
```

which are string arrays of files.

`fail(message: string)` will let you raise an error, and will make the process return 1 after the parsing has finished.

Overall: your Dangerfile should look something like:

```js
import { danger } from "danger"

const hasChangelog = danger.git.modified_files.includes("changelog.md")
if (!hasChangelog) {
  fail("No Changelog changes!")
}
```

That should do ya. I think. This doesn't support babel, and I haven't explored using other modules etc, so...

./[@orta]

### 0.0.1

Not usable for others, only stubs of classes etc. - [@orta]

[@417-72ki]: https://github.com/417-72KI
[@HonzaMac]: https://github.com/HonzaMac
[@JanStevens]: https://github.com/JanStevens
[@RDIL]: https://github.com/RDIL
[@Teamop]: https://github.com/Teamop
[@adam-bratin]: https://github.com/adam-bratin
[@adam-moss]: https://github.com/adam-moss
[@adamnoakes]: https://github.com/adamnoakes
[@aghassi]: https://github.com/aghassi
[@ahobson]: https://github.com/ahobson
[@alexandermendes]: https://github.com/alexandermendes
[@andykenward]: https://github.com/andykenward
[@ashfurrow]: https://github.com/ashfurrow
[@awgeorge]: https://github.com/awgeorge
[@azz]: https://github.com/azz
[@bdotdub]: https://github.com/bdotdub
[@bigkraig]: https://github.com/bigkraig
[@caffodian]: https://github.com/caffodian
[@codestergit]: https://github.com/codestergit
[@cwright017]: https://github.com/Cwright017
[@cysp]: https://github.com/cysp
[@danielrosenwasser]: https://github.com/DanielRosenwasser
[@davidbrunow]: https://github.com/davidbrunow
[@davidhouweling]: https://github.com/davidhouweling
[@dbgrandi]: https://github.com/dbgrandi
[@dblandin]: https://github.com/dblandin
[@denieler]: https://github.com/denieler
[@dfalling]: https://github.com/dfalling
[@dkundel]: https://github.com/dkundel
[@doniyor2109]: https://github.com/doniyor2109
[@ds300]: https://github.com/ds300
[@f-meloni]: https://github.com/f-meloni
[@fbartho]: https://github.com/fbartho
[@flovilmart]: https://github.com/flovilmart
[@friederbluemle]: https://github.com/friederbluemle
[@fwal]: https://github.com/fwal
[@g3offrey]: https://github.com/g3offrey
[@gantman]: https://github.com/gantman
[@glensc]: https://github.com/glensc
[@gpetrioli]: https:/github.com/gpetrioli
[@gzaripov]: https://github.com/gzaripov
[@hanneskaeufler]: https://github.com/hanneskaeufler
[@happylinks]: https://github.com/happylinks
[@hellocore]: https://github.com/HelloCore
[@hiroppy]: https://github.com/hiroppy
[@hmcc]: https://github.com/hmcc
[@hmschreiner]: https://github.com/hmschreiner
[@hongrich]: https://github.com/hongrich
[@igorbek]: https://github.com/igorbek
[@iljadaderko]: https://github.com/IljaDaderko
[@imorente]: https://github.com/imorente
[@ivankatliarchuk]: https://github.com/ivankatliarchuk
[@jamiebuilds]: https://github.com/jamiebuilds
[@jamime]: https://github.com/jamime
[@joarwilk]: https://github.com/joarwilk
[@johansteffner]: https://github.com/johansteffner
[@jonny133]: https://github.com/jonny133
[@joshacheson]: https://github.com/joshacheson
[@jtreanor]: https://github.com/jtreanor
[@keplersj]: https://github.com/keplersj
[@kesne]: https://github.com/kesne
[@kristof0425]: https://github.com/kristof0425
[@kwonoj]: https://github.com/kwonoj
[@langovoi]: https://github.com/langovoi
[@lucasmpaim]: https://github.com/lucasmpaim
[@macklinu]: https://github.com/macklinu
[@markelog]: https://github.com/markelog
[@melvinvermeer]: https://github.com/melvinvermeer
[@mifi]: https://github.com/ionutmiftode
[@mlabrum]: https://github.com/mlabrum
[@mmiszy]: https://github.com/mmiszy
[@mrndjo]: https://github.com/mrndjo
[@msteward]: https://github.com/msteward
[@mxstbr]: https://github.com/mxstbr
[@nguyenhuy]: https://github.com/nguyenhuy
[@ninjaprox]: https://github.com/ninjaprox
[@nminhnguyen]: https://github.com/NMinhNguyen
[@nornagon]: https://github.com/nornagon
[@notjosh]: https://github.com/notjosh
[@notmoni]: https://github.com/NotMoni
[@orieken]: https://github.com/orieken
[@orta]: https://github.com/orta
[@osmestad]: https://github.com/osmestad
[@ozzieorca]: https://github.com/ozzieorca
[@parvez]: https:/github.com/parvez
[@patrickkempff]: https://github.com/patrickkempff
[@paulmelnikow]: https://github.com/paulmelnikow
[@peterjgrainger]: https://github.com/peterjgrainger
[@pgoudreau]: https://github.com/@pgoudreau
[@pinkasey]: https://github.com/pinkasey
[@pveyes]: https://github.com/pveyes
[@randak]: https://github.com/randak
[@ravanscafi]: https://github.com/ravanscafi
[@rogerluan]: https://github.com/rogerluan
[@rohit-gohri]: https://github.com/rohit-gohri
[@rouby]: https://github.com/rouby
[@rzgry]: https://github.com/rzgry
[@sajjadzamani]: https://github.com/sajjadzamani
[@sandratatarevicova]: https://github.com/sandratatarevicova
[@sebinsua]: https://github.com/sebinsua
[@sgtcoolguy]: https://github.com/sgtcoolguy
[@sharkysharks]: https://github.com/sharkysharks
[@shyim]: https://github.com/shyim
[@snowe2010]: https://github.com/snowe2010
[@sogame]: https://github.com/sogame
[@soyn]: https://github.com/Soyn
[@stefanbuck]: https://github.com/stefanbuck
[@steprescott]: https://github.com/steprescott
[@stevemoser]: https://github.com/stevemoser
[@stevenp]: https://github.com/stevenp
[@sunshinejr]: https://github.com/sunshinejr
[@thii]: https://github.com/thii
[@tibdex]: https://github.com/tibdex
[@tim3trick]: https://github.com/tim3trick
[@thawankeane]: https://github.com/thawankeane
[@tychota]: https://github.com/tychota
[@urkle]: https://github.com/urkle
[@valscion]: https://github.com/valscion
[@wardpeet]: https://github.com/wardpeet
[@watchinharrison]: https://github.com/watchinharrison
[@wizardishungry]: https://github.com/wizardishungry
[@yohix]: https://github.com/yohix
[@zdenektopic]: https://github.com/zdenektopic
[danger-go]: https://github.com/bdotdub/danger-go
[danger-swift]: https://github.com/danger/danger-swift#danger-swift<|MERGE_RESOLUTION|>--- conflicted
+++ resolved
@@ -16,12 +16,9 @@
 
 <!-- Your comment below this -->
 
-<<<<<<< HEAD
 - Feature: Expose addLabels, removeLabels via gitlab.utils, @glensc #1353
-=======
 - Fix remote dangerfiles always parsing as JavaScript. TypeScript files should now work properly. - [@snowe2010]
 - Add support for BitBucket Cloud Repository Access Token - [@thawankeane]
->>>>>>> 89fabea1
 
 <!-- Your comment above this -->
 
