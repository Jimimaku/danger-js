<!--

// Please add your own contribution below inside the Master section, no need to
// set a version number, that happens during a deploy.
//
// These docs are aimed at users rather than danger developers, so please limit technical
// terminology in here.

// Note: if this is your first PR, you'll need to add your URL to the footnotes
//       see the bottom of this file

-->

## Master

# 3.8.3

<<<<<<< HEAD
- Fix error when trying to obtain a response json when the response code is 204 (which means that there is no response).
  Fix link of the PR status, so it opens the web version of the PR, pointing to the Danger comment
  [646](https://github.com/danger/danger-js/pull/646) - [@acecilia](https://github.com/acecilia)
=======
- Adapt emoji for Bitbucket server to fix "Database error has occurred"
  [645](https://github.com/danger/danger-js/pull/645) - [@acecilia](https://github.com/acecilia)
>>>>>>> a6e6b660

# 3.8.2

- Use the Peril Bot ID for the comment lookup checks - [@orta][]

# 3.8.1

- Adds additional logging to handleResultsPostingToPlatform - [@ashfurrow][]

# 3.8.0

- Fixes a crash if lodash isn't a transitive dependency in your node_modules - [@orta][]
- Using the Checks API will now post a summary comment on a PR - [@orta][]

# 3.7.20

- Logging / verification improvements for the subprocess - [@orta][]

# 3.7.19

- Convert the `exec` in `danger local` to a `spawn` hopefully unblocking large diffs from going through it -
  [@joshacheson][] [@orta][]

# 3.7.18

- Report the error in a commit status update when in verbose - [@orta][]

# 3.7.17

- Improvements to PR detection on Team City - @markelog

# 3.7.16

- More work on `danger.github.utils.createUpdatedIssueWithID`. - [@orta][]

# 3.7.15

- Turns on the strict mode in the typescript compiler, this only gave build errors, so I was basically there anyway.
  This is so that the type defs will always pass inside environments where strict is already enabled. - [@orta][]

- Updates to TypeScript 2.9. - [@orta][]

# 3.7.14

- Minor refactoring in GitHubUtils to allow Peril to re-create some of the util functions - [@orta][]

# 3.7.13

- Updates type declarations to use top-level exports instead of a module augmentation - [@DanielRosenwasser][]
- Bug fixes for `danger.github.utils.createUpdatedIssueWithID` - [@orta][]

# 3.7.2-12

- Improved debugging when using the GitHub OctoKit - [@orta][]
- Added `danger.github.utils.createUpdatedIssueWithID` which can be used to have danger continually update a single
  issue in a repo, for example:

  ```ts
  await danger.github.utils.createUpdatedIssueWithID("TestID", "Hello World", {
    title: "My First Issue",
    open: true,
    repo: "sandbox",
    owner: "PerilTest",
  })
  ```

  Will first create, then update that issue with a new body. - [@orta][]

# 3.7.1

- Improve checks support for Danger - orta

# 3.7.0

- Adds support for the GH Checks API.

  This brings some interesting architectural changes inside Danger, but more important to you dear reader, is that using
  the Checks API has some API restrictions. This makes in infeasible to re-use the user access token which we've
  previously been recommending for setup.

  Instead there are two options:

  - Use a GitHub app owned by Danger: https://github.com/apps/danger-js
  - Use your own GitHub app.

  The security model of the GitHub app means it's totally safe to use our GitHub app, it can only read/write to checks
  and has no access to code or organizational data. It's arguably safer than the previous issue-based comment.

  To use it, you need to hit the above link, install the app on the org of your choice and then get the install ID from
  the URL you're redirected to. Set that in your CI's ENV to be `DANGER_JS_APP_INSTALL_ID` and you're good to go.

  If you want to run your own GitHub App, you'll need to set up a few ENV vars instead:

  - `DANGER_GITHUB_APP_ID` - The app id, you can get this from your app's overview page at the bottom
  - `DANGER_GITHUB_APP_PRIVATE_SIGNING_KEY` - The whole of the private key as a string with `\n` instead of newlines
  - `DANGER_GITHUB_APP_INSTALL_ID` - The installation id after you've installed your app on an org

  Checks support is still a bit of a WIP, because it's a whole new type of thing. I don't forsee a need for Danger to be
  deprecating the issue based commenting (we use that same infra with bitbucket).

  So now there are three ways to set up communications with GitHub, I'm not looking forwards to documenting that.

  [@orta][]

- JSON diffs use the JSON5 parser, so can now ignore comments in JSON etc [@orta][]
- Allows the synchronous execution of multiple dangerfiles in one single "danger run".

  Not a particularly useful feature for Danger-JS, but it means Peril can combine many runs into a single execution
  unit. This means people only get 1 message. [@orta][]

# 3.6.6

- Updates vm2 to be an npm published version [@orta][]

# 3.6.5

- Fix setting the status url on bitbucket [@orta][]
- Adds more logs to `danger process` [@orta][]

# 3.6.4

- Fix running Danger on issues with no comments for real [@mxstbr][]

# 3.6.3

- Fix running Danger on issues with no comments [@mxstbr][]

# 3.6.2

- Automatically rate limit concurrent GitHub API calls to avoid hitting GitHub rate limits [@mxstbr][]

# 3.6.1

- Catch the github api error thrown from @octokit/rest [@Teamop][]
- Replace preview media type of github pull request reviews api [@Teamop][]
- Add support for [Screwdriver CI](http://screwdriver.cd) [@dbgrandi][]

# 3.6.0

- A Dangerfile can return a default export, and then Danger will handle the execution of that code [@orta][]
- Changes the order of the text output in verbose, or when STDOUT is the only option [@orta][]
- Prints a link to the comment in the build log [@orta][]

## 3.5.0 - 3.5.1

- Fixed a bug where Danger posts empty main comment when it have one or more inline comments to post [@codestergit][]
- fix bug when commiting .png files on BitBucket [@Mifi][]
- Adds support for inline comments for bitbucket server. [@codestergit][]

## 3.4.7

- Update dependencies [@orta][]

## 3.4.6

- Fixed Babel 7 breaking due to invalid sourceFileName configuration [@kesne][]

## 3.4.5

- Don't print error for commit status when there was no error [@sunshinejr][]

## 3.4.4

- Fixed a bug where Danger would get access to _all_ inline comments, thus deleting comments posted by other people
  [@sunshinejr][]

## 3.4.3

- Fixed a bug where updating multiple inline comments caused a Javascript error [@sunshinejr][]

## 3.4.2

- Improving reporting when multiple violations are o nthe same line of a file [@sunshinejr][]

## 3.4.1

- Protection against nulls in the inline comment data [@orta][]

## 3.4.0

- Adds support for inline comments when using GitHub.

  This is one of those "massive under the hood" changes, that has a tiny user DSL surface. From this point onwards
  `fail`, `warn`, `message` and `markdown` all take an extra two optional params: `file?: string` and `line?: number`.

  Adding `file` and `line` to the call of any exported communication function will trigger one of two things:

  - Danger will create a new comment inline inside your PR with your warning/message/fail/markdown
  - Danger will append a in the main Danger comment with your warning/message/fail/markdown

  Inline messages are edited/created/deleted with each subsequent run of `danger ci` in the same way the main comment
  does. This is really useful for: linters, test runners and basically anything that relies on the contents of a file
  itself.

  If you're using `danger process` to communicate with an external process, you can return JSON like:

  ```json
  {
    "markdowns": [
      {
        "file": "package.swift",
        "line": 3,
        "message": "Needs more base"
      }
    ]
    // [...]
  }
  ```

  -- [@sunshinejr][]

- Adds a data validation step when Danger gets results back from a process . [@orta][]

## 3.3.2

- Adds support for TeamCity as a CI provider. [@fwal][]

## 3.3.1

- Fixed Babel 7 breaking because of sourceFileName being defined wrong. [@happylinks][]

## 3.3.0

- Fix `committer` field issue - missing in Stash API by using commit author instead. [@zdenektopic][]
- Adds a new command: `reset-status`

  This command is for setting the CI build status in advance of running Danger. If your Danger build relies on running
  tests/linters, then you might want to set the PR status (the red/green/yellow dots) to pending at the start of your
  build. You can do this by running `yarn danger reset-status`.

  [@mxstbr][]

## 3.2.0

- Add BitBucket Server support.

  To use Danger JS with BitBucket Server: you'll need to create a new account for Danger to use, then set the following
  environment variables on your CI:

  - `DANGER_BITBUCKETSERVER_HOST` = The root URL for your server, e.g. `https://bitbucket.mycompany.com`.
  - `DANGER_BITBUCKETSERVER_USERNAME` = The username for the account used to comment.
  - `DANGER_BITBUCKETSERVER_PASSWORD` = The password for the account used to comment.

  Then you will have a fully fleshed out `danger.bitbucket_server` object in your Dangerfile to work with, for example:

  ```ts
  import { danger, warn } from "danger"

  if (danger.bitbucket_server.pr.title.includes("WIP")) {
    warn("PR is considered WIP")
  }
  ```

  The DSL is fully fleshed out, you can see all the details inside the [Danger JS Reference][ref], but the summary is:

  ```ts
  danger.bitbucket_server.
    /** The pull request and repository metadata */
    metadata: RepoMetaData
    /** The related JIRA issues */
    issues: JIRAIssue[]
    /** The PR metadata */
    pr: BitBucketServerPRDSL
    /** The commits associated with the pull request */
    commits: BitBucketServerCommit[]
    /** The comments on the pull request */
    comments: BitBucketServerPRActivity[]
    /** The activities such as OPENING, CLOSING, MERGING or UPDATING a pull request */
    activities: BitBucketServerPRActivity[]
  ```

  You can see more in the docs for [Danger + BitBucket Server](http://danger.systems/js/usage/bitbucket_server.html).

  -- [@azz][]

- Don't check for same user ID on comment when running as a GitHub App. [@tibdex][]

## 3.1.8

- Improvements to the Flow definition file. [@orta][]
- Improve path generator for danger-runner. [@Mifi][]
- Update the PR DSL to include bots. [@orta][]
- Add utility function to build tables in Markdown [@keplersj][]

## 3.1.7

- Minor error reporting improvements. [@orta][]

## 3.1.6

- Move more code to only live inside functions. [@orta][]

## 3.1.5

- Fix --base options for danger local. [@peterjgrainger][]
- Fix a minor typo in Semaphore CI setup. [@hongrich][]
- Fix for capitalized Dangerfiles in CI environment. [@wizardishungry][]
- Fix `danger local` crashing when comparing master to HEAD with no changes. [@orta][]

## 3.1.4

- Register danger-runner as a package binary. [@urkle][]

## 3.1.2-3.1.3

- Peril typings to the Danger DSL. [@orta][]
- Reference docs updates for the website. [@orta][]

## 3.1.1

- Allows `danger runner` (the hidden command which runs the process) to accept unknown command flags (such as ones
  passed to it via `danger local`.) - [@adam-moss][]/[@orta][]

## 3.1.0

- Adds a new command `danger local`.

  This command will look between the current branch and master and use that to evaluate a dangerfile. This is aimed
  specifically at tools like git commit hooks, and for people who don't do code review.

  `danger.github` will be falsy in this context, so you could share a dangerfile between `danger local` and `danger ci`.

  When I thought about how to use it on Danger JS, I opted to make another Dangerfile and import it at the end of the
  main Dangerfile. This new Dangerfile only contains rules which can run with just `danger.git`, e.g. CHANGELOG/README
  checks. I called it `dangerfile.lite.ts`.

  Our setup looks like:

  ```json
  "scripts": {
    "prepush": "yarn build; yarn danger:prepush",
    "danger:prepush": "yarn danger local --dangerfile dangerfile.lite.ts"
    // [...]
  ```

You'll need to have [husky](https://www.npmjs.com/package/husky) installed for this to work. - [@orta][]

- STDOUT formatting has been improved, which is the terminal only version of Danger's typical GitHub comment style
  system. It's used in `danger pr`, `danger ci --stdout` and `danger local`. - [@orta][]
- Exposed a get file contents for the platform abstraction so that Peril can work on many platforms in the future -
  [@orta][]

### 3.0.5

- Added support for Bitrise as a CI Provider - [@tychota][]

### 3.0.5

- Nevercode ENV var fixes - [@fbartho][]

### 3.0.4

- Paginate for issues - [@orta][]

### 3.0.3

- Added support for Nevercode.io as a CI Provider - [@fbartho][]

### 3.0.2

- Don't log ENV vars during a run - thanks @samdmarshall. - [@orta][]

### 3.0.1

- Bug fixes and debug improvements. If you're interested run danger with `DEBUG="*" yarn danger [etc]` and you'll get a
  _lot_ of output. This should make it much easier to understand what's going on. - [@orta][]

### 3.0.0

- Updates to the CLI user interface. Breaking changes for everyone.

  **TLDR** - change `yarn danger` to `yarn danger ci`.

  Danger JS has been fighting an uphill battle for a while with respects to CLI naming, and duplication of work. So, now
  it's been simplified. There are four user facing commands:

  - `danger init` - Helps you get started with Danger
  - `danger ci` - Runs Danger on CI
  - `danger process` - Like `ci` but lets another process handle evaluating a Dangerfile
  - `danger pr` - Runs your local Dangerfile against an existing GitHub PR. Will not post on the PR

  This release deprecates running `danger` on it's own, so if you have `yarn danger` then move that be `yarn danger ci`.

  Each command name is now much more obvious in it intentions, I've heard many times that people aren't sure what
  commands do and it's _is_ still even worse in Danger ruby. I figure now is as good a time as any a good time to call
  it a clean slate.

  On a positive note, I gave all of the help screens an update and tried to improve language where I could.

* [@orta][]

### 2.1.9-10

- Fix to `danger pr` and `danger` infinite looping - [@orta][]

### 2.1.8

- Add a note in `danger pr` if you don't have a token set up - [@orta][]
- Bunch of docs updates - [@orta][]

### 2.1.7

- Fix Codeship integration - [@caffodian][]
- Updates documentation dependencies - [@orta][]
- Fixes to running `danger` with params - [@orta][]
- Fixes for `danger pr` not acting like `danger` WRT async code - [@orta][]
- Fixes `tsconfig.json` parse to be JSON5 friendly - [@gantman][]
- Fixes for `danger.github.thisPR` to use the base metadata for a PR, I'm too used to branch workflows - [@orta][]

### 2.1.6

- Updates dependencies - [@orta][]
- Link to the build URL if Danger can find it in the CI env - [@orta][]
- Removes the "couldn't post a status" message - [@orta][]

### 2.1.5

- The TS compiler will force a module type of commonjs when transpiling the Dangerfile - [@orta][]

### 2.1.4

- Adds a CLI option for a unique Danger ID per run to `danger` and `danger process`, so you can have multiple Danger
  comments on the same PR. - [@orta][]

### 2.1.1 - 2.1.2 - 2.1.3

- Fixes/Improvements for `danger init` - [@orta][]

### 2.1.0

- Adds a new command for getting set up: `danger init` - [@orta][]
- Fix double negative in documentation. [@dfalling][]
- Fix `gloabally` typo in documentation. [@dfalling][]

### 2.0.2 - 2.0.3

- Adds a warning when you try to import Danger when you're not in a Dangerfile - [@orta][]
- Exports the current process env to the `danger run` subprocess - [@orta][]

### 2.0.1

- Potential fixes for CLI sub-commands not running when packaging danger - [@orta][]

### 2.0.0

- Fixes the `danger.js.flow` fix to handle exports correctly, you _probably_ need to add
  `.*/node_modules/danger/distribution/danger.js.flow` to the `[libs]` section of your settings for it to work though -
  [@orta][]

### 2.0.0-beta.2

- Fixes a bug with `danger.github.utils` in that it didn't work as of b1, and now it does :+1: - [@orta][]
- Ships a `danger.js.flow` in the root of the project, this may be enough to support flow typing, thanks to
  [@joarwilk][] and [flowgen](https://github.com/joarwilk/flowgen) - [@orta][]

### 2.0.0-beta.1

- Converts the command `danger` (and `danger run`) to use `danger process` under the hood. What does this do?

  - Dangerfile evaluation is in a separate process, run without a vm sandbox. This fixes the async problem which we
    created `schedule` for. Previously, any async work in your Dangerfile needed to be declared to Danger so that it
    knew when all of the work had finished. Now that the running happens inside another process, we can use the
    `on_exit` calls of the process to know that all work is done. So, _in Danger_ (not in Peril) async code will work
    just like inside a traditional node app.

  - Makes `danger process` a first class citizen. This is awesome because there will be reliable support for other
    languages like [danger-swift][], [danger-go][] and more to come.

  - The `danger process` system is now codified in types, so it's really easy to document on the website.

- Adds a `--js` and `--json` option to `danger pr` which shows the output in a way that works with `danger process`.
  This means you can preview the data for any pull request.

./[@orta][]

### 2.0.0-alpha.20

Moves away from vm2 to a require-based Dangerfile runner. This removes the sandboxing aspect of the Dangerfile
completely, but the sandboxing was mainly for Peril and I have a plan for that.

https://github.com/danger/peril/issues/159

I would like to move the main parts of Danger JS to also work like `danger process`, so I'll be continuing to work as a
alpha for a bit more. One interesting side-effect of this could be that I can remove `schedule` from the DSL. I've not
tested it yet though. Turns out this change is _real_ hard to write tests for. I've made #394 for that.

./[@orta][]

### 2.0.0-alpha.18 - 19

- Moves internal methods away from Sync to avoid problems when running in Peril - [@ashfurrow][]
- Passes through non-zero exit codes from `danger process` runs - [@ashfurrow][]

### 2.0.0-alpha.17

- Improve CircleCI PR detection

### 2.0.0-alpha.16

Some UX fixes:

- Don't show warnings about not setting a commit status (unless in verbose) - [@orta][]
- Delete duplicate Danger message, due to fast Peril edits - [@orta][]
- Show Peril in the commit status if inside Peril, not just Danger - [@orta][]
- [internal] Tightened the typings on the commands, and abstracted them to share some code - [@orta][]

### 2.0.0-alpha.15

- Updates `diffForFile`, `JSONPatchForFile`, and `JSONDiffForFile` to include created and removed files - #368 - bdotdub

### 2.0.0-alpha.14

- Adds a blank project generated in travis 8 to test no-babel or TS integration - [@orta][]
- Improvements to `danger process` logging, and build fails correctly #363 - [@orta][]

### 2.0.0-alpha.13

- Improve the error handling around the babel API - #357 - [@orta][]
- Move back to the original URLs for diffs, instead of relying on PR metadata - [@orta][]
- Updates the types for `schedule` to be more accepting of what it actually takes - [@orta][]

### 2.0.0-alpha.12

- Fixed #348 invalid json response body error on generating a diff - felipesabino
- Potential fix for ^ that works with Peril also - [@orta][]

### 2.0.0-alpha.11

- Doh, makes the `danger process` command actually available via the CLI - [@orta][]

### 2.0.0-alpha.10

- Adds a `danger process` command, this command takes amn argument of a process to run which expects the Danger DSL as
  JSON in STDIN, and will post a DangerResults object to it's STDOUT. This frees up another process to do whatever they
  want. So, others can make their own Danger runner.

  An example of this is [Danger Swift][danger-swift]. It takes a [JSON][swift-json] document via [STDIN][swift-stdin],
  [compiles and evaluates][swift-eval] a [Swift file][swift-dangerfile] then passes the results back to `danger process`
  via [STDOUT][swift-stdout].

  Another example is this simple Ruby script:

  ```ruby
    #!/usr/bin/env ruby

  require 'json'
  dsl_json = STDIN.tty? ? 'Cannot read from STDIN' : $stdin.read
  danger = JSON.parse(dsl_json)
  results = { warnings: [], messages:[], fails: [], markdowns: [] }

  if danger.github.pr.body.include? "Hello world"
    results.messages << { message: "Hey there" }
  end

  require 'json'
  STDOUT.write(results.to_json)
  ```

  Which is basically Ruby Danger in ~10LOC. Lols.

  This is the first release of the command, it's pretty untested, but [it does work][swift-first-pr]. - [@orta][]

[danger-swift]: https://github.com/danger/danger-swift
[swift-json]: https://github.com/danger/danger-swift/blob/master/fixtures/eidolon_609.json
[swift-stdin]:
  https://github.com/danger/danger-swift/blob/1576e336e41698861456533463c8821675427258/Sources/Runner/main.swift#L9-L11
[swift-eval]:
  https://github.com/danger/danger-swift/blob/1576e336e41698861456533463c8821675427258/Sources/Runner/main.swift#L23-L40
[swift-dangerfile]:
  https://github.com/danger/danger-swift/blob/1576e336e41698861456533463c8821675427258/Dangerfile.swift
[swift-stdout]:
  https://github.com/danger/danger-swift/blob/1576e336e41698861456533463c8821675427258/Sources/Runner/main.swift#L48-L50
[swift-first-pr]: https://github.com/danger/danger-swift/pull/12

### 2.0.0-alpha.9

- Uses the Babel 7 alpha for all source compilation with JS, Flow+JS and TS. This worked without any changes to our
  internal infra which is pretty awesome. All TS tests passed. Babel 7 is still in alpha, but so is Danger 2.0 - so I'm
  happy to keep Danger in a pretty long alpha, till at least Babel 7 is in beta.

  It also still supports using TypeScript via the "`typescript"` module, if you have that installed. - [@orta][]

- `danger.github.thisPR` now uses the PR's head, not base - [@orta][]

### 2.0.0-alpha.8

- Uses the GitHub `diff_url` instead of the `diff` version header, as it conflicted with Peril - [@orta][]
- Handle exceptions in Dangerfile and report them as failures in Danger results - macklinu

### 2.0.0-alpha.6-7

- Expose a Promise object to the external GitHub API - [@orta][]

### 2.0.0-alpha.4-5

- Allow running a dangerfile entirely from memory using the `Executor` API - [@orta][]

### 2.0.0-alpha.2-3

- Removes the `jest-*` dependencies - [@orta][]

### 2.0.0-alpha.1

- Support [a vm2](https://github.com/patriksimek/vm2) based Dangerfile runner as an alternative to the jest
  infrastructure. There are a few main reasons for this:

  - I haven't been able to completely understand how Jest's internals work around all of the code-eval and pre-requisite
    setup, which has made it hard to work on some more complex Peril features.

  - Jest releases are every few months, personally I love this as a user of Jest, as an API consumer it can be difficult
    to get changes shipped.

  - The fact that both Danger/Jest make runtime changes means that you need to update them together

  - I have commit access to vm2, so getting changes done is easy

  I like to think of it as having gone from Jest's runner which is a massive toolbox, to vm2 which is a tiny toolbox
  where I'll have to add a bunch of new tools to get everything working.

  The _massive downside_ to this is that Danger now has to have support for transpiling via Babel, or from TypeScript
  unlike before, where it was a freebie inside Jest. Jest handled this so well. This means that a Dangerfile which used
  to "just work" with no config may not. Thus, IMO, this is a breaking major semver.

  Is it likely that you need to make any changes? So far, it seems probably not. At least all of the tests with
  Dangerfiles original from the older Jest runner pass with the new version.

  This is an alpha release, because it's knowingly shipped with some breakages around babel support, specifically:

  - Babel parsing of relative imports in a Dangerfile aren't working
  - Some of the features which require the `regeneratorRuntime` to be set up aren't working yet

  Those are blockers on a 2.0.0 release.

### 1.2.0

- Exposes an internal API for reading a file from a GitHub repo as `danger.github.utils.fileContents` - [@orta][]

  Ideally this is what you should be using in plugins to read files, it's what Danger uses throughout the codebase
  internally. This means that your plugin/dangerfile doesn't need to rely on running on the CI when instead it could run
  via the GitHub API.

- Update prettier - [@orta][]
- Removes dtslint as a dependency - sapegin/orta

### 1.1.0

- Support retrive paginated pull request commit list - kwonoj
- Add support for VSTS CI - mlabrum
- Remove the DSL duplication on the `danger` export, it wasn't needed or used. - [@orta][]
- Update to TypeScript 2.4.x - [@orta][]
- Rename github test static_file to remove `:` from the filename to fix a checkout issue on windows - mlabrum

### 1.0.0

Hello readers! This represents a general stability for Danger. It is mainly a documentation release, as it corresponds
to <http://danger.systems/js/> being generally available. I made the initial commit back in 20 Aug 2016 and now it's
30th June 2017. It's awesome to look back through the CHANGELOG and see how things have changed.

You can find out a lot more about the 1.0, and Danger's history on my
[Artsy blog post on the Danger 1.0](https://artsy.github.io/blog/2017/06/30/danger-one-oh-again/).

- Adds inline docs for all CI providers - [@orta][]

### 0.21.1

- Use HTTP for the GitHub status check target URL - macklinu
- Correct some examples in node-app - clintam
- Add support for buddybuild CI - benkraus/clintam
- Add support for GithHub Apps API (no GET /user) - clintam

### 0.21.0

- Posts status reports for passing/failing builds, if the account for danger has access - [@orta][]
- Adds prettier to the codebase - [@orta][]
- Converts a bunch of Danger's dangerfile into a plugin -
  [danger-plugin-yarn](https://github.com/orta/danger-plugin-yarn) - [@orta][]

This is my first non-trivial plugin, based on infrastructure from @macklinu. Plugins are looking great, you can get some
info at <https://github.com/macklinu/generator-danger-plugin>.

- Docs updates for the website - [@orta][]

### 0.20.0

- Fix `danger pr` commands are not running on windows - kwonoj
- Fix broken link in getting started docs - frozegnome
- Do not delete comment written from user have same userid for danger - kwonoj
- Fix link to `jest` in getting started docs - palleas
- Fix yarn install instruction in getting started docs - palleas

### 0.19.0

- Update to Jest 20 - macklinu
- Change the danger.d.ts to use module exports instead of globals - [@orta][]
- Render markdown inside `message()`, `warn()`, and `fail()` messages. - macklinu

An example:

```js
fail(`Missing Test Files:

- \`src/lib/components/artist/artworks/__tests__/index-tests.tsx\`
- \`src/lib/components/artwork_grids/__tests__/infinite_scroll_grid-tests.tsx\`
- \`src/lib/containers/__tests__/works_for_you-tests.tsx\`

If these files are supposed to not exist, please update your PR body to include "Skip New Tests".`)
```

Will result in:

<table>
  <thead>
    <tr>
      <th width="50"></th>
      <th width="100%" data-danger-table="true">Fails</th>
    </tr>
  </thead>
  <tbody>
<tr>
      <td>:no_entry_sign:</td>
      <td>Missing Test Files:

- `src/lib/components/artist/artworks/__tests__/index-tests.tsx`
- `src/lib/components/artwork_grids/__tests__/infinite_scroll_grid-tests.tsx`
- `src/lib/containers/__tests__/works_for_you-tests.tsx`

If these files are supposed to not exist, please update your PR body to include "Skip New Tests".

</td>
    </tr>
  </tbody>
</table>

### 0.18.0

- Adds `github.api`. This is a fully authenticated client from the [github](https://www.npmjs.com/package/github) npm
  module. - @orta

  An easy example of it's usage would be using Danger to add a label to your PR. Note that Danger will have the
  permissions for your account, so for OSS repos - this won't work.

  ```js
  danger.github.api.issues.addLabels({
    owner: "danger",
    repo: "danger-js",
    number: danger.github.pr.number,
    labels: ["Danger Passed"],
  })
  ```

  Yeah, that's a bit verbose, I agree. So, there's also `github.thisPR` which should simplify that. It aims to provide a
  lot of the values for the current PR to use with the API.

  ```js
  const github = danger.github
  github.api.issues.addLabels({ ...github.thisPR, labels: ["Danger Passed"] })
  ```

  You could use this API for a bunch of things, here's some quick ideas:

  - Request specific reviewers when specific files change (`api.pullRequests.createReviewRequest`)
  - Add a label for when something passes or fails (`api.issues.addLabels`)
  - Verifying if someone is in your org? (`api.orgs.checkMembership`)
  - Updating Project tickets to show they have a PR (`api.projects.updateProject`)

### 0.17.0

- [Enhancements to `danger.git.diffForFile()`](https://github.com/danger/danger-js/pull/223) - @namuol

  - Removed `diffTypes` second argument in favor of `result.added` and `result.removed`
  - Added `result.before` and `result.after` for easy access to full contents of the original & updated file
  - `danger.git.diffForFile` is now an `async` function

  #### TL;DR:

  ```js
  // In danger 0.16.0:
  const fullDiff = danger.git.diffForFile("foo.js")
  const addedLines = danger.git.diffForFile("foo.js", ["add"])
  const removedLines = danger.git.diffForFile("foo.js", ["del"])

  // In the latest version:
  const diff = await danger.git.diffForFile("foo.js")
  const fullDiff = diff.diff
  const addedLines = diff.added
  const removedLines = diff.removed
  const beforeFileContents = diff.before
  const afterFileContents = diff.after
  ```

- Update internal test fixture generation docs - namuol

### 0.16.0

- Adds a `diffTypes` option to `diffForFile` - alex3165
- Add Buildkite CI source - jacobwgillespie

### 0.15.0

- When a Dangerfile fails to eval, send a message to the PR - [@orta][]

### 0.14.2

- Updated jest-\* dependencies to 19.x - [@orta][]

  Updating the jest-\* dependencies seems to be exhibiting strange behavior in tests for windows if you update, and use
  windows, can you please confirm that everything is 👍

- Added type shapings to `JSONPatchForFile` - [@orta][]
- Replaced deprecated `lodash.isarray` package with `Array.isArray` - damassi

### 0.14.1

- Moved `@types/chalk` from dependencies to devDependencies - [@orta][]
- Killed some stray console logs - [@orta][]
- Updated the danger.d.ts - [@orta][]

### 0.14.0

- TypeScript Dangerfiles are now support in Danger - [@orta][]

  We use TypeScript in Danger, and a lot of my work in Artsy now uses TypeScript (see:
  [JS2017 at Artsy](http://artsy.github.io/blog/2017/02/05/Front-end-JavaScript-at-Artsy-2017/#TypeScrip1t)), so I
  wanted to explore using TypeScript in Dangerfiles.

  This is built on top of Jest's custom transformers, so if you are already using Jest with TypeScript, then you can
  change the `dangerfile.js` to `dangerfile.ts` and nothing should need changing ( except that you might have new
  warnings/errors ) (_note:_ in changing this for Danger, I had to also add the `dangerfile.ts` to the `"exclude"`
  section of the `tsconfig.json` so that it didn't change the project's root folder.)

  This repo is now using both a babel Dangerfile (running on Circle CI) and a TypeScript one (running on Travis) to
  ensure that we don't accidentally break either.

- Created a new `danger.d.ts` for VS Code users to get auto-completion etc - [@orta][]
- Added a two new `git` DSL functions: `git.JSONDiffForFile(filename)` and `git.JSONPatchForFile(filename)`.

  - `git.JSONPatchForFile`

    This will generate a rfc6902 JSON patch between two files inside your repo. These patch files are useful as a
    standard, but are pretty tricky to work with in something like a Dangerfile, where rule terseness takes priority.

  - `git.JSONDiffForFile`

    This uses `JSONPatchForFile` to generate an object that represents all changes inside a Dangerfile as a single
    object, with keys for the changed paths. For example with a change like this:

    ```diff
    {
      "dependencies": {
        "babel-polyfill": "^6.20.0",
     +  "chalk": "^1.1.1",
        "commander": "^2.9.0",
        "debug": "^2.6.0"
      },
    }
    ```

    You could become aware of what has changed with a Dangerfile in a `schedule`'d function like:

    ```js
    const packageDiff = await git.JSONDiffForFile("package.json")
    if (packageDiff.dependencies) {
      const deps = packageDiff.dependencies

      deps.added // ["chalk"],
      deps.removed // []
      deps.after // { "babel-polyfill": "^6.20.0", "chalk": "^1.1.1", "commander": "^2.9.0", "debug": "^2.6.0" }
      deps.before // { "babel-polyfill": "^6.20.0", "commander": "^2.9.0", "debug": "^2.6.0" }
    }
    ```

    The keys: `added` and `removed` only exist on the object if:

    - `before` and `after` are both objects - in which case `added` and `removed` are the added or removed keys
    - `before` and `after` are both arrays - in which case `added` and `removed` are the added or removed values

- Exposed all global functions ( like `warn`, `fail`, `git`, `schedule`, ... ) on the `danger` object. - [@orta][]

  This is specifically to simplify building library code. It should not affect end-users. If you want to look at making
  a Danger JS Plugin, I'd recommend exposing a function which takes the `danger` object and working from that. If you're
  interested, there is an active discussion on plugin support in the DangerJS issues.

- Improves messaging to the terminal - [@orta][]
- Adds the ability to not have Danger post to GitHub via a flag: `danger run --text-only` - [@orta][]
- Fix a crasher with `prs.find` #181 - [@orta][]

### 0.13.0

- Add `danger.utils` DSL, which includes `danger.utils.href()` and `danger.utils.sentence()` - macklinu

  We were finding that a lot of Dangerfiles needed similar functions, so we've added a `utils` object to offer functions
  that are going to be used across the board. If you can think of more functions you use, we'd love to add them. Ideally
  you shouldn't need to use anything but Danger + utils to write your Dangerfiles.

  ```js
  danger.utils.href("http://danger.systems", "Danger") // <a href="http://danger.systems">Danger</a>
  danger.utils.sentence(["A", "B", "C"]) // "A, B and C"
  ```

- Adds `danger.github.utils` - which currently has only one function: `fileLinks` - [@orta][]

  Most of the time people are working with a list of files (e.g. modified, or created) and then want to present
  clickable links to those. As the logic to figure the URLs is very GitHub specific, we've moved that into it's own
  object with space to grow.

  ```js
  const files = danger.git.modified_files // ["lib/component/a.ts", "lib/component/b.ts"]
  const links = danger.github.utils.fileLinks(files) // "<a href='...'>a</a> and <a href='...'>b</a>"
  warn(`These files have changes: ${links}`)
  ```

### 0.12.1

- Add support for [Drone](http://readme.drone.io) - gabro

### 0.12.0

- Added support for handling async code in a Dangerfile - deecewan

  This is still a bit of a work in progress, however, there is a new function added to the DSL: `schedule`.

  A Dangerfile is evaluated as a script, and so async code has not worked out of the box. With the `schedule` function
  you can now register a section of code to evaluate across multiple tick cycles.

  `schedule` currently handles two types of arguments, either a promise or a function with a resolve arg. Assuming you
  have a working Babel setup for this inside your project, you can run a Dangerfile like this:

  ```js
  schedule(async () => {
    const thing = await asyncAction()
    if (thing) {
      warn("After Async Function")
    }
  })
  ```

  Or if you wanted something simpler,

  ```js
  schedule(resolved => {
    if (failed) {
      fail("Failed to run")
    }
  })
  ```

- Adds new GitHub DSL elements - deecewan

* `danger.github.issue` - As a PR is an issue in GitHub terminology, the issue contains a bit more metadata. Mainly
  labels, so if you want to know what labels are applied to a PR, use `danger.github.issue.labels`
* `danger.github.reviews` - Find out about your reviews in the new GitHub Reviewer systems,
* `danger.github.requested_reviewers` - Find out who has been requested to review a PR.

- Updated TypeScript and Jest dependencies - [@orta][]
- Add support for Github Enterprise via DANGER_GITHUB_API_BASE_URL env var - mashbourne

### 0.11.3 - 0.11.5

- Internal changes for usage with Peril - [@orta][]

- Add `danger pr --repl`, which drops into a Node.js REPL after evaluating the dangerfile - macklinu
- Add support for Codeship - deecewan

### 0.11.0 - 0.11.2

- Add support for [Docker Cloud](https://cloud.docker.com) - camacho

### 0.10.1

- Builds which only use markdown now only show the markdown, and no violations table is shown - mxstbr

### 0.10.0

- Adds support for running Danger against a PR locally - [@orta][]

The workflow is that you find a PR that exhibits the behavior you'd like Danger to run against, then edit the local
`Dangerfile.js` and run `yarn run danger pr https://github.com/facebook/jest/pull/2629`.

This will post the results to your console, instead of on the PR itself.

- Danger changes to your Dangerfile are not persisted after the run - [@orta][]
- Add summary comment for danger message - kwonoj
- Add `jest-environment-node` to the Package.json - [@orta][]

### 0.9.0

- Adds support for `git.commits` and `github.commits` - [@orta][]

  Why two? Well github.commits contains a bunch of github specific metadata ( e.g. GitHub user creds, commit comment
  counts. ) Chances are, you're always going to use `git.commits` however if you want more rich data, the GitHub one is
  available too. Here's an example:

```js
const merges = git.commits.filter(commit => commit.message.include("Merge Master"))
if (merges.length) {
  fail("Please rebase your PR")
}
```

- Support custom dangerfile via `-d` commandline arg - kwonoj
- Allow debug dump output via `DEBUG=danger:*` environment variable - kwonoj
- Adds surf-build ci provider - kwonoj
- Forward environment variables to external module constructor - kwonoj

### 0.8.0

- Support `danger run -ci` to specify external CI provider - kwonoj
- Adds `--verbose` to `danger`, which for now will echo out all the URLs Danger has requested - [@orta][]
- Migrate codebase into TypeScript from flow - kwonoj
- Handle removing all sorts of import types for Danger in the Dangerfile - [@orta][]

### 0.7.3-4-5

- A failing network request will raise an error - [@orta][]
- Fix Dangerfile parsing which broke due to Peril related changes - [@orta][]
- Tweak the npmignore, ship less random stuff to others - [@orta][]

### 0.7.2

- Fixes to the shipped Flow/TS definitions - [@orta][]
- Adds more functions the the internal Danger GitHub client - [@orta][]
- Infrastructure work to allow Peril to run a Dangerfile - [@orta][]
- Upgrade outdated ESLint packages - macklinu
- Enhance Windows OS compatibility - kwonoj

### 0.7.1

- Set exit code to 1 when running `danger` throws an error - macklinu
- Add Jenkins CI source - macklinu
- Add .editorconfig - macklinu
- Adds jest-runtime to the dependencies - [@orta][]

### 0.7.0

- You can build and run in vscode using your own custom `env/development.env` file. This is useful because you can use
  the debugger against a real PR. See `env/development.env.example` for syntax. - [@orta][]

- Uses `jest-transform` and `jest-runtime` to eval and apply babel transforms.

  This does two things, makes it feasible to do [hosted-danger](https://github.com/danger/peril) and makes it possible
  to write your Dangerfile in a way that's consistent with the rest of your JavaScript. - [@orta][]

- Add tests directory to .npmignore - macklinu
- Update to Jest 18 - macklinu

### 0.6.10

- Brings back the ability to emulate a fake CI run locally via `danger` - [@orta][]

### 0.6.9

- Makes `babel-polyfill` a direct dependency, this is because it is actually an implicit dependency in the app. I'm not
  sure how I feel about this, I guess if we use a part of it in the babel translation of a user's Dangerfile them I'm OK
  with it. - [@orta][]

### 0.6.6 - 0.6.7 - 0.6.8

- Ship flow annotations with the npm module - [@orta][]

### 0.6.5

- Adds more node instances to travis - romanki + orta
- Adds support for Semaphore CI - [@orta][]

### 0.6.4

- The env vars `DANGER_TEST_REPO` and `DANGER_TEST_PR` will allow you initialize the FakeCI with a repo of your choice.
  See README.md for more info
- Improved error messaging around not including a `DANGER_GITHUB_API_TOKEN` in the ENV - nsfmc / orta
- Adds support for getting the diff for a specific file from git: e.g.

```js
// Politely ask for their name on the entry too
const changelogDiff = danger.git.diffForFile("changelog.md")
const contributorName = danger.github.pr.user.login
if (changelogDiff && changelogDiff.indexOf(contributorName) === -1) {
  warn("Please add your GitHub name to the changelog entry, so we can attribute you.")
}
```

### 0.6.3

- Does not break commonmark on GitHub - [@orta][]
- upgrades to flow 0.35.0 and fixes associated type errors in covariant/invariant interfaces - nsfmc
- omits flow requirement for new test files - nsfmc
- adds support for circleci - nsfmc
- defines CISource properties in flow as read-only - nsfmc

### 0.5.0

- `danger.pr` -> `danger.github.pr`, I've also created interfaces for them - [@orta][]
- `warn`, `message`, `markdown` are all ported over to DangerJS - [@orta][]
- Shows a HTML table for Danger message - [@orta][]
- Now offers a Flow-typed definition file, it's not shipped to their repo yet, you can make it by
  `npm run export-flowtype` - [@orta][]
- Started turning this into a real project by adding tests - [@orta][]

### 0.0.5-0.0.10

- Changes some files casing, added some logs, a bit of error reporting, and verifying everything works through npm -
  [@orta][]

### 0.0.4

- Danger edit an existing post, and delete it when it's not relevant - [@orta][]

### 0.0.3

- Danger will post a comment on a GitHub PR with any Fails - [@orta][]

### 0.0.2

OK, first usable for others version. Only supports GitHub and Travis CI.

You can run by doing:

```sh
danger
```

Make sure you set a `DANGER_GITHUB_API_TOKEN` on your CI -
[see the Ruby guide](http://danger.systems/guides/getting_started.html#setting-up-danger-to-run-on-your-ci) for that.

Then you can make a `dangerfile.js` (has to be lowercase, deal with it.) It has access to a whopping 2 DSL attributes.

```sh
pr
git
fail(message: string)
```

`pr` _probably_ won't be sticking around for the long run, but if you're using a `0.0.2` release, you should be OK with
that. It's the full metadata of the PR, so
[this JSON file](https://raw.githubusercontent.com/danger/danger/master/spec/fixtures/github_api/pr_response.json).
`git` currently has:

```sh
git.modified_file
git.created_files
git.deleted_files
```

which are string arrays of files.

`fail(message: string)` will let you raise an error, and will make the process return 1 after the parsing has finished.

Overall: your Dangerfile should look something like:

```js
import { danger } from "danger"

const hasChangelog = danger.git.modified_files.includes("changelog.md")
if (!hasChangelog) {
  fail("No Changelog changes!")
}
```

That should do ya. I think. This doesn't support babel, and I haven't explored using other modules etc, so...

./[@orta][]

### 0.0.1

Not usable for others, only stubs of classes etc. - [@orta][]

[danger-swift]: https://github.com/danger/danger-swift#danger-swift
[danger-go]: https://github.com/bdotdub/danger-go
[@orta]: https://github.com/orta
[@ashfurrow]: https://github.com/ashfurrow
[@joarwilk]: https://github.com/joarwilk
[@dfalling]: https://github.com/dfalling
[@caffodian]: https://github.com/caffodian
[@fbartho]: https://github.com/fbartho
[@tychota]: https://github.com/tychota
[@adam-moss]: https://github.com/adam-moss
[@urkle]: https://github.com/urkle
[@wizardishungry]: https://github.com/wizardishungry
[@hongrich]: https://github.com/hongrich
[@peterjgrainger]: https://github.com/peterjgrainger
[@keplersj]: https://github.com/keplersj
[@azz]: https://github.com/azz
[@mifi]: https://github.com/ionutmiftode
[@sunshinejr]: https://github.com/sunshinejr
[@mxstbr]: https://github.com/mxstbr
[@happylinks]: https://github.com/happylinks
[@fwal]: https://github.com/fwal
[@codestergit]: https://github.com/codestergit
[@danielrosenwasser]: https://github.com/DanielRosenwasser
[@joshacheson]: https://github.com/joshacheson<|MERGE_RESOLUTION|>--- conflicted
+++ resolved
@@ -15,14 +15,11 @@
 
 # 3.8.3
 
-<<<<<<< HEAD
 - Fix error when trying to obtain a response json when the response code is 204 (which means that there is no response).
-  Fix link of the PR status, so it opens the web version of the PR, pointing to the Danger comment
+- Fix link of the PR status, so it opens the web version of the PR, pointing to the Danger comment
   [646](https://github.com/danger/danger-js/pull/646) - [@acecilia](https://github.com/acecilia)
-=======
 - Adapt emoji for Bitbucket server to fix "Database error has occurred"
   [645](https://github.com/danger/danger-js/pull/645) - [@acecilia](https://github.com/acecilia)
->>>>>>> a6e6b660
 
 # 3.8.2
 
