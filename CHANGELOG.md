<!--

// Please add your own contribution below inside the Master section, no need to
// set a version number, that happens during a deploy. Thanks!
//
// These docs are aimed at users rather than danger developers, so please limit technical
// terminology in here.

// Note: if this is your first PR, you'll need to add your URL to the footnotes
//       see the bottom of this file

-->

## Master

<<<<<<< HEAD
- Fix handling a `"pending"` status update properly using Bitbucket API - [@sgtcoolguy][]
=======
- Fix #614 - Posting status updates to Github using issue workflow broken - [@sgtcoolguy][]
>>>>>>> d603e315

# 5.0.1, err. 6.0.0

- Hah, my computer ran out opf power mid-deploy, and now I have to ship another build to make sure the brew versions of
  Danger JS are set up correctly. - orta

- Hah, I managed to run the same 'deploy major' command instead. So... Happy v6! - orta

# 5.0.0

_No breaking changes_ - I'm just bumping it because it's a lot of under-the-hood work, and I've not been able to test it
thoroughly in production.

This release bring support for GitHub actions. It does this merging in some of the responsibilities that used to live
inside Peril into Danger.

Notes about Danger JS:

- Adds support for running remote GitHub files via the `--dangerfile` argument. It supports urls like:
  `orta/peril-settings/file.ts` which grabs `file.ts` from `orta/peril-settings`.
- Adds support for taking a GitHub Actions event JSON and exposing it in the `default export` function in the same way
  that Peril does it.
- Adds a GitHubActions CI provider - it declares that it can skip the PR DSL so that Danger can also run against
  issues/other events
- Handle remote transpilation of the initial Dangerfile correctly
- Adds support for not include a tsconfig for typescript projects, danger will use the default config if it can't find
  one in your project
- Hardcodes the GitHub Actions userID into danger ( blocked by
  https://platform.github.community/t/obtaining-the-id-of-the-bot-user/2076 )
- Allows running with a simplified DSL when running on a GitHub action that isn't a PR
- Use new env vars for GitHub Actions

There is now 2 ways for a subprocess to communicate to Danger JS - prior to 5.x it was expected that a subprocess would
pass the entire JSON results back via STDOUT to the host Danger JS process, but sometimes this was unreliable. Now a
subprocess can pass a JSON URL for Danger JS by looking in STDOUT for the regex `/danger-results:\/\/*.+json/`.

There is now a JSON schema for both directions of the communication for sub-processes:

- The data Danger sends to the subprocess:
  [`source/danger-incoming-process-schema.json`](source/danger-incoming-process-schema.json)
- The data Danger expects from the subprocess:
  [`source/danger-outgoing-process-schema.json`](source/danger-outgoing-process-schema.json)

This can be used for language DSL generation and/or formal verification if you're interested. Or, for just feeling
completely sure about what is being sent to your process without diving into the Danger JS codebase.

Also, `danger pr` now accepts a `--process` arg.

# 4.4.9

- Add logic for "DANGER_DISABLE_TRANSPILATION" env [@markelog][]
- Jenkins: Respect `CHANGE_URL`/`CHANGE_ID` for GitHub and BitBucket Server [@azz][]
- Docs: Guides - Update link to apollo-client dangerfile.ts example [@andykenward][]
- Fix crash that may occur when no message is set on generic event [@flovilmart][]
- Add support to proxy requests using `HTTP_PROXY` or `HTTPS_PROXY` environment variables [@steprescott][]

# 4.4.0-7

- Supports installation using Homebrew [@thii][]

# 4.3.x

- Some experimental beta builds which didn't turn out very useful

# 4.2.1

- Adds a fallback to `GITHUB_TOKEN` if it's in the ENV - orta
- There was some versioning faffing going on

# 4.1.0

- Adds the ability to send a PR from a Dangerfile easily.

  ```ts
  import { danger } from "danger"

  export default async () => {
    // This is a map of file to contents for things to change in the PR
    const welcomePR = {
      LICENSE: "[the MIT license]",
      "README.md": "[The README content]",
    }

    // Creates a new branch called `welcome`, from `master`. Creates a commit with
    // the changes above and the message "Sets up ...". Then sends a PR to `orta/new-repo`
    // with the title "Welcome to ..." and the body "Here is ...".
    await danger.github.utils.createOrUpdatePR(
      {
        title: "Welcome to [org]",
        body: "Here is your new repo template files",
        owner: "orta",
        repo: "new-repo",
        baseBranch: "master",
        newBranchName: "welcome",
        commitMessage: "Sets up the welcome package",
      },
      welcomePR
    )
  }
  ```

  OK, so this one is cool. This function will create/update an existing PR. You pass in a config object that defines;
  the commit, the branch and the PR metadata and then this function will go and set all that up for you.

  The second argument is a fileMap, this is an object like `{ "README.md": "[the content]" }` and it defines what files
  should change in the commit. The files are completely changed to the content in the fileMap, so if you're making a
  single line change - you need to submit the enfile file.

  This is all based on my module
  [memfs-or-file-map-to-github-branch](https://www.npmjs.com/package/memfs-or-file-map-to-github-branch) so if you need
  a set of lower level APIs for PR/branch needs, `import` that and use it. - [@orta][]

# 4.0.1

- Fixed a bug where Danger would fail to update status when there are no failures or messages [@johansteffner][]
- Fixed a bug where Danger was throwing an error when removing any existing messages [@stefanbuck][]

# 4.0.0

- Updates Danger's runtime to work with Babel 7 - [@adamnoakes][]

  **Breaking:** 3.9.0 was the last version to support inline transpilation via Babel 6. Danger doesn't specify babel in
  its dependencies, so this warning won't show anywhere else.

# 3.9.0

- Adds CI integration for Concourse - [@cwright017][]

# 3.8.9

- Adds debug logs to the vm2 runner used in Peril - [@orta][]

# 3.8.5 - 3.8.8

- Adds a function to handle creating or adding a label on a PR/Issue. Works with both Danger and Peril:
  `danger.github.createOrAddLabel` - [@orta][]

# 3.8.4

- Exposes some internals on module resolution to Peril - [@orta][]

# 3.8.3

- Fix bitbucket error when trying to obtain a response json when the response code is 204 (which means that there is no
  response).
- Fix bitbucket link of the PR status, so it opens the web version of the PR, pointing to the Danger comment
  [646](https://github.com/danger/danger-js/pull/646) - [@acecilia](https://github.com/acecilia)
- Adapt emoji for Bitbucket server to fix "Database error has occurred"
  [645](https://github.com/danger/danger-js/pull/645) - [@acecilia](https://github.com/acecilia)

# 3.8.2

- Use the Peril Bot ID for the comment lookup checks - [@orta][]

# 3.8.1

- Adds additional logging to handleResultsPostingToPlatform - [@ashfurrow][]

# 3.8.0

- Fixes a crash if lodash isn't a transitive dependency in your node_modules - [@orta][]
- Using the Checks API will now post a summary comment on a PR - [@orta][]

# 3.7.20

- Logging / verification improvements for the subprocess - [@orta][]

# 3.7.19

- Convert the `exec` in `danger local` to a `spawn` hopefully unblocking large diffs from going through it -
  [@joshacheson][] [@orta][]

# 3.7.18

- Report the error in a commit status update when in verbose - [@orta][]

# 3.7.17

- Improvements to PR detection on Team City - @markelog

# 3.7.16

- More work on `danger.github.utils.createUpdatedIssueWithID`. - [@orta][]

# 3.7.15

- Turns on the strict mode in the typescript compiler, this only gave build errors, so I was basically there anyway.
  This is so that the type defs will always pass inside environments where strict is already enabled. - [@orta][]

- Updates to TypeScript 2.9. - [@orta][]

# 3.7.14

- Minor refactoring in GitHubUtils to allow Peril to re-create some of the util functions - [@orta][]

# 3.7.13

- Updates type declarations to use top-level exports instead of a module augmentation - [@DanielRosenwasser][]
- Bug fixes for `danger.github.utils.createUpdatedIssueWithID` - [@orta][]

# 3.7.2-12

- Improved debugging when using the GitHub OctoKit - [@orta][]
- Added `danger.github.utils.createUpdatedIssueWithID` which can be used to have danger continually update a single
  issue in a repo, for example:

  ```ts
  await danger.github.utils.createUpdatedIssueWithID("TestID", "Hello World", {
    title: "My First Issue",
    open: true,
    repo: "sandbox",
    owner: "PerilTest",
  })
  ```

  Will first create, then update that issue with a new body. - [@orta][]

# 3.7.1

- Improve checks support for Danger - orta

# 3.7.0

- Adds support for the GH Checks API.

  This brings some interesting architectural changes inside Danger, but more important to you dear reader, is that using
  the Checks API has some API restrictions. This makes in infeasible to re-use the user access token which we've
  previously been recommending for setup.

  Instead there are two options:

  - Use a GitHub app owned by Danger: https://github.com/apps/danger-js
  - Use your own GitHub app.

  The security model of the GitHub app means it's totally safe to use our GitHub app, it can only read/write to checks
  and has no access to code or organizational data. It's arguably safer than the previous issue-based comment.

  To use it, you need to hit the above link, install the app on the org of your choice and then get the install ID from
  the URL you're redirected to. Set that in your CI's ENV to be `DANGER_JS_APP_INSTALL_ID` and you're good to go.

  If you want to run your own GitHub App, you'll need to set up a few ENV vars instead:

  - `DANGER_GITHUB_APP_ID` - The app id, you can get this from your app's overview page at the bottom
  - `DANGER_GITHUB_APP_PRIVATE_SIGNING_KEY` - The whole of the private key as a string with `\n` instead of newlines
  - `DANGER_GITHUB_APP_INSTALL_ID` - The installation id after you've installed your app on an org

  Checks support is still a bit of a WIP, because it's a whole new type of thing. I don't forsee a need for Danger to be
  deprecating the issue based commenting (we use that same infra with bitbucket).

  So now there are three ways to set up communications with GitHub, I'm not looking forwards to documenting that.

  [@orta][]

- JSON diffs use the JSON5 parser, so can now ignore comments in JSON etc [@orta][]
- Allows the synchronous execution of multiple dangerfiles in one single "danger run".

  Not a particularly useful feature for Danger-JS, but it means Peril can combine many runs into a single execution
  unit. This means people only get 1 message. [@orta][]

# 3.6.6

- Updates vm2 to be an npm published version [@orta][]

# 3.6.5

- Fix setting the status url on bitbucket [@orta][]
- Adds more logs to `danger process` [@orta][]

# 3.6.4

- Fix running Danger on issues with no comments for real [@mxstbr][]

# 3.6.3

- Fix running Danger on issues with no comments [@mxstbr][]

# 3.6.2

- Automatically rate limit concurrent GitHub API calls to avoid hitting GitHub rate limits [@mxstbr][]

# 3.6.1

- Catch the github api error thrown from @octokit/rest [@Teamop][]
- Replace preview media type of github pull request reviews api [@Teamop][]
- Add support for [Screwdriver CI](http://screwdriver.cd) [@dbgrandi][]

# 3.6.0

- A Dangerfile can return a default export, and then Danger will handle the execution of that code [@orta][]
- Changes the order of the text output in verbose, or when STDOUT is the only option [@orta][]
- Prints a link to the comment in the build log [@orta][]

## 3.5.0 - 3.5.1

- Fixed a bug where Danger posts empty main comment when it have one or more inline comments to post [@codestergit][]
- fix bug when commiting .png files on BitBucket [@Mifi][]
- Adds support for inline comments for bitbucket server. [@codestergit][]

## 3.4.7

- Update dependencies [@orta][]

## 3.4.6

- Fixed Babel 7 breaking due to invalid sourceFileName configuration [@kesne][]

## 3.4.5

- Don't print error for commit status when there was no error [@sunshinejr][]

## 3.4.4

- Fixed a bug where Danger would get access to _all_ inline comments, thus deleting comments posted by other people
  [@sunshinejr][]

## 3.4.3

- Fixed a bug where updating multiple inline comments caused a Javascript error [@sunshinejr][]

## 3.4.2

- Improving reporting when multiple violations are o nthe same line of a file [@sunshinejr][]

## 3.4.1

- Protection against nulls in the inline comment data [@orta][]

## 3.4.0

- Adds support for inline comments when using GitHub.

  This is one of those "massive under the hood" changes, that has a tiny user DSL surface. From this point onwards
  `fail`, `warn`, `message` and `markdown` all take an extra two optional params: `file?: string` and `line?: number`.

  Adding `file` and `line` to the call of any exported communication function will trigger one of two things:

  - Danger will create a new comment inline inside your PR with your warning/message/fail/markdown
  - Danger will append a in the main Danger comment with your warning/message/fail/markdown

  Inline messages are edited/created/deleted with each subsequent run of `danger ci` in the same way the main comment
  does. This is really useful for: linters, test runners and basically anything that relies on the contents of a file
  itself.

  If you're using `danger process` to communicate with an external process, you can return JSON like:

  ```json
  {
    "markdowns": [
      {
        "file": "package.swift",
        "line": 3,
        "message": "Needs more base"
      }
    ]
    // [...]
  }
  ```

  -- [@sunshinejr][]

- Adds a data validation step when Danger gets results back from a process . [@orta][]

## 3.3.2

- Adds support for TeamCity as a CI provider. [@fwal][]

## 3.3.1

- Fixed Babel 7 breaking because of sourceFileName being defined wrong. [@happylinks][]

## 3.3.0

- Fix `committer` field issue - missing in Stash API by using commit author instead. [@zdenektopic][]
- Adds a new command: `reset-status`

  This command is for setting the CI build status in advance of running Danger. If your Danger build relies on running
  tests/linters, then you might want to set the PR status (the red/green/yellow dots) to pending at the start of your
  build. You can do this by running `yarn danger reset-status`.

  [@mxstbr][]

## 3.2.0

- Add BitBucket Server support.

  To use Danger JS with BitBucket Server: you'll need to create a new account for Danger to use, then set the following
  environment variables on your CI:

  - `DANGER_BITBUCKETSERVER_HOST` = The root URL for your server, e.g. `https://bitbucket.mycompany.com`.
  - `DANGER_BITBUCKETSERVER_USERNAME` = The username for the account used to comment.
  - `DANGER_BITBUCKETSERVER_PASSWORD` = The password for the account used to comment.

  Then you will have a fully fleshed out `danger.bitbucket_server` object in your Dangerfile to work with, for example:

  ```ts
  import { danger, warn } from "danger"

  if (danger.bitbucket_server.pr.title.includes("WIP")) {
    warn("PR is considered WIP")
  }
  ```

  The DSL is fully fleshed out, you can see all the details inside the [Danger JS Reference][ref], but the summary is:

  ```ts
  danger.bitbucket_server.
    /** The pull request and repository metadata */
    metadata: RepoMetaData
    /** The related JIRA issues */
    issues: JIRAIssue[]
    /** The PR metadata */
    pr: BitBucketServerPRDSL
    /** The commits associated with the pull request */
    commits: BitBucketServerCommit[]
    /** The comments on the pull request */
    comments: BitBucketServerPRActivity[]
    /** The activities such as OPENING, CLOSING, MERGING or UPDATING a pull request */
    activities: BitBucketServerPRActivity[]
  ```

  You can see more in the docs for [Danger + BitBucket Server](http://danger.systems/js/usage/bitbucket_server.html).

  -- [@azz][]

- Don't check for same user ID on comment when running as a GitHub App. [@tibdex][]

## 3.1.8

- Improvements to the Flow definition file. [@orta][]
- Improve path generator for danger-runner. [@Mifi][]
- Update the PR DSL to include bots. [@orta][]
- Add utility function to build tables in Markdown [@keplersj][]

## 3.1.7

- Minor error reporting improvements. [@orta][]

## 3.1.6

- Move more code to only live inside functions. [@orta][]

## 3.1.5

- Fix --base options for danger local. [@peterjgrainger][]
- Fix a minor typo in Semaphore CI setup. [@hongrich][]
- Fix for capitalized Dangerfiles in CI environment. [@wizardishungry][]
- Fix `danger local` crashing when comparing master to HEAD with no changes. [@orta][]

## 3.1.4

- Register danger-runner as a package binary. [@urkle][]

## 3.1.2-3.1.3

- Peril typings to the Danger DSL. [@orta][]
- Reference docs updates for the website. [@orta][]

## 3.1.1

- Allows `danger runner` (the hidden command which runs the process) to accept unknown command flags (such as ones
  passed to it via `danger local`.) - [@adam-moss][]/[@orta][]

## 3.1.0

- Adds a new command `danger local`.

  This command will look between the current branch and master and use that to evaluate a dangerfile. This is aimed
  specifically at tools like git commit hooks, and for people who don't do code review.

  `danger.github` will be falsy in this context, so you could share a dangerfile between `danger local` and `danger ci`.

  When I thought about how to use it on Danger JS, I opted to make another Dangerfile and import it at the end of the
  main Dangerfile. This new Dangerfile only contains rules which can run with just `danger.git`, e.g. CHANGELOG/README
  checks. I called it `dangerfile.lite.ts`.

  Our setup looks like:

  ```json
  "scripts": {
    "prepush": "yarn build; yarn danger:prepush",
    "danger:prepush": "yarn danger local --dangerfile dangerfile.lite.ts"
    // [...]
  ```

You'll need to have [husky](https://www.npmjs.com/package/husky) installed for this to work. - [@orta][]

- STDOUT formatting has been improved, which is the terminal only version of Danger's typical GitHub comment style
  system. It's used in `danger pr`, `danger ci --stdout` and `danger local`. - [@orta][]
- Exposed a get file contents for the platform abstraction so that Peril can work on many platforms in the future -
  [@orta][]

### 3.0.5

- Added support for Bitrise as a CI Provider - [@tychota][]

### 3.0.5

- Nevercode ENV var fixes - [@fbartho][]

### 3.0.4

- Paginate for issues - [@orta][]

### 3.0.3

- Added support for Nevercode.io as a CI Provider - [@fbartho][]

### 3.0.2

- Don't log ENV vars during a run - thanks @samdmarshall. - [@orta][]

### 3.0.1

- Bug fixes and debug improvements. If you're interested run danger with `DEBUG="*" yarn danger [etc]` and you'll get a
  _lot_ of output. This should make it much easier to understand what's going on. - [@orta][]

### 3.0.0

- Updates to the CLI user interface. Breaking changes for everyone.

  **TLDR** - change `yarn danger` to `yarn danger ci`.

  Danger JS has been fighting an uphill battle for a while with respects to CLI naming, and duplication of work. So, now
  it's been simplified. There are four user facing commands:

  - `danger init` - Helps you get started with Danger
  - `danger ci` - Runs Danger on CI
  - `danger process` - Like `ci` but lets another process handle evaluating a Dangerfile
  - `danger pr` - Runs your local Dangerfile against an existing GitHub PR. Will not post on the PR

  This release deprecates running `danger` on it's own, so if you have `yarn danger` then move that be `yarn danger ci`.

  Each command name is now much more obvious in it intentions, I've heard many times that people aren't sure what
  commands do and it's _is_ still even worse in Danger ruby. I figure now is as good a time as any a good time to call
  it a clean slate.

  On a positive note, I gave all of the help screens an update and tried to improve language where I could.

* [@orta][]

### 2.1.9-10

- Fix to `danger pr` and `danger` infinite looping - [@orta][]

### 2.1.8

- Add a note in `danger pr` if you don't have a token set up - [@orta][]
- Bunch of docs updates - [@orta][]

### 2.1.7

- Fix Codeship integration - [@caffodian][]
- Updates documentation dependencies - [@orta][]
- Fixes to running `danger` with params - [@orta][]
- Fixes for `danger pr` not acting like `danger` WRT async code - [@orta][]
- Fixes `tsconfig.json` parse to be JSON5 friendly - [@gantman][]
- Fixes for `danger.github.thisPR` to use the base metadata for a PR, I'm too used to branch workflows - [@orta][]

### 2.1.6

- Updates dependencies - [@orta][]
- Link to the build URL if Danger can find it in the CI env - [@orta][]
- Removes the "couldn't post a status" message - [@orta][]

### 2.1.5

- The TS compiler will force a module type of commonjs when transpiling the Dangerfile - [@orta][]

### 2.1.4

- Adds a CLI option for a unique Danger ID per run to `danger` and `danger process`, so you can have multiple Danger
  comments on the same PR. - [@orta][]

### 2.1.1 - 2.1.2 - 2.1.3

- Fixes/Improvements for `danger init` - [@orta][]

### 2.1.0

- Adds a new command for getting set up: `danger init` - [@orta][]
- Fix double negative in documentation. [@dfalling][]
- Fix `gloabally` typo in documentation. [@dfalling][]

### 2.0.2 - 2.0.3

- Adds a warning when you try to import Danger when you're not in a Dangerfile - [@orta][]
- Exports the current process env to the `danger run` subprocess - [@orta][]

### 2.0.1

- Potential fixes for CLI sub-commands not running when packaging danger - [@orta][]

### 2.0.0

- Fixes the `danger.js.flow` fix to handle exports correctly, you _probably_ need to add
  `.*/node_modules/danger/distribution/danger.js.flow` to the `[libs]` section of your settings for it to work though -
  [@orta][]

### 2.0.0-beta.2

- Fixes a bug with `danger.github.utils` in that it didn't work as of b1, and now it does :+1: - [@orta][]
- Ships a `danger.js.flow` in the root of the project, this may be enough to support flow typing, thanks to
  [@joarwilk][] and [flowgen](https://github.com/joarwilk/flowgen) - [@orta][]

### 2.0.0-beta.1

- Converts the command `danger` (and `danger run`) to use `danger process` under the hood. What does this do?

  - Dangerfile evaluation is in a separate process, run without a vm sandbox. This fixes the async problem which we
    created `schedule` for. Previously, any async work in your Dangerfile needed to be declared to Danger so that it
    knew when all of the work had finished. Now that the running happens inside another process, we can use the
    `on_exit` calls of the process to know that all work is done. So, _in Danger_ (not in Peril) async code will work
    just like inside a traditional node app.

  - Makes `danger process` a first class citizen. This is awesome because there will be reliable support for other
    languages like [danger-swift][], [danger-go][] and more to come.

  - The `danger process` system is now codified in types, so it's really easy to document on the website.

- Adds a `--js` and `--json` option to `danger pr` which shows the output in a way that works with `danger process`.
  This means you can preview the data for any pull request.

./[@orta][]

### 2.0.0-alpha.20

Moves away from vm2 to a require-based Dangerfile runner. This removes the sandboxing aspect of the Dangerfile
completely, but the sandboxing was mainly for Peril and I have a plan for that.

https://github.com/danger/peril/issues/159

I would like to move the main parts of Danger JS to also work like `danger process`, so I'll be continuing to work as a
alpha for a bit more. One interesting side-effect of this could be that I can remove `schedule` from the DSL. I've not
tested it yet though. Turns out this change is _real_ hard to write tests for. I've made #394 for that.

./[@orta][]

### 2.0.0-alpha.18 - 19

- Moves internal methods away from Sync to avoid problems when running in Peril - [@ashfurrow][]
- Passes through non-zero exit codes from `danger process` runs - [@ashfurrow][]

### 2.0.0-alpha.17

- Improve CircleCI PR detection

### 2.0.0-alpha.16

Some UX fixes:

- Don't show warnings about not setting a commit status (unless in verbose) - [@orta][]
- Delete duplicate Danger message, due to fast Peril edits - [@orta][]
- Show Peril in the commit status if inside Peril, not just Danger - [@orta][]
- [internal] Tightened the typings on the commands, and abstracted them to share some code - [@orta][]

### 2.0.0-alpha.15

- Updates `diffForFile`, `JSONPatchForFile`, and `JSONDiffForFile` to include created and removed files - #368 - bdotdub

### 2.0.0-alpha.14

- Adds a blank project generated in travis 8 to test no-babel or TS integration - [@orta][]
- Improvements to `danger process` logging, and build fails correctly #363 - [@orta][]

### 2.0.0-alpha.13

- Improve the error handling around the babel API - #357 - [@orta][]
- Move back to the original URLs for diffs, instead of relying on PR metadata - [@orta][]
- Updates the types for `schedule` to be more accepting of what it actually takes - [@orta][]

### 2.0.0-alpha.12

- Fixed #348 invalid json response body error on generating a diff - felipesabino
- Potential fix for ^ that works with Peril also - [@orta][]

### 2.0.0-alpha.11

- Doh, makes the `danger process` command actually available via the CLI - [@orta][]

### 2.0.0-alpha.10

- Adds a `danger process` command, this command takes amn argument of a process to run which expects the Danger DSL as
  JSON in STDIN, and will post a DangerResults object to it's STDOUT. This frees up another process to do whatever they
  want. So, others can make their own Danger runner.

  An example of this is [Danger Swift][danger-swift]. It takes a [JSON][swift-json] document via [STDIN][swift-stdin],
  [compiles and evaluates][swift-eval] a [Swift file][swift-dangerfile] then passes the results back to `danger process`
  via [STDOUT][swift-stdout].

  Another example is this simple Ruby script:

  ```ruby
    #!/usr/bin/env ruby

  require 'json'
  dsl_json = STDIN.tty? ? 'Cannot read from STDIN' : $stdin.read
  danger = JSON.parse(dsl_json)
  results = { warnings: [], messages:[], fails: [], markdowns: [] }

  if danger.github.pr.body.include? "Hello world"
    results.messages << { message: "Hey there" }
  end

  require 'json'
  STDOUT.write(results.to_json)
  ```

  Which is basically Ruby Danger in ~10LOC. Lols.

  This is the first release of the command, it's pretty untested, but [it does work][swift-first-pr]. - [@orta][]

[danger-swift]: https://github.com/danger/danger-swift
[swift-json]: https://github.com/danger/danger-swift/blob/master/fixtures/eidolon_609.json
[swift-stdin]:
  https://github.com/danger/danger-swift/blob/1576e336e41698861456533463c8821675427258/Sources/Runner/main.swift#L9-L11
[swift-eval]:
  https://github.com/danger/danger-swift/blob/1576e336e41698861456533463c8821675427258/Sources/Runner/main.swift#L23-L40
[swift-dangerfile]:
  https://github.com/danger/danger-swift/blob/1576e336e41698861456533463c8821675427258/Dangerfile.swift
[swift-stdout]:
  https://github.com/danger/danger-swift/blob/1576e336e41698861456533463c8821675427258/Sources/Runner/main.swift#L48-L50
[swift-first-pr]: https://github.com/danger/danger-swift/pull/12

### 2.0.0-alpha.9

- Uses the Babel 7 alpha for all source compilation with JS, Flow+JS and TS. This worked without any changes to our
  internal infra which is pretty awesome. All TS tests passed. Babel 7 is still in alpha, but so is Danger 2.0 - so I'm
  happy to keep Danger in a pretty long alpha, till at least Babel 7 is in beta.

  It also still supports using TypeScript via the "`typescript"` module, if you have that installed. - [@orta][]

- `danger.github.thisPR` now uses the PR's head, not base - [@orta][]

### 2.0.0-alpha.8

- Uses the GitHub `diff_url` instead of the `diff` version header, as it conflicted with Peril - [@orta][]
- Handle exceptions in Dangerfile and report them as failures in Danger results - macklinu

### 2.0.0-alpha.6-7

- Expose a Promise object to the external GitHub API - [@orta][]

### 2.0.0-alpha.4-5

- Allow running a dangerfile entirely from memory using the `Executor` API - [@orta][]

### 2.0.0-alpha.2-3

- Removes the `jest-*` dependencies - [@orta][]

### 2.0.0-alpha.1

- Support [a vm2](https://github.com/patriksimek/vm2) based Dangerfile runner as an alternative to the jest
  infrastructure. There are a few main reasons for this:

  - I haven't been able to completely understand how Jest's internals work around all of the code-eval and pre-requisite
    setup, which has made it hard to work on some more complex Peril features.

  - Jest releases are every few months, personally I love this as a user of Jest, as an API consumer it can be difficult
    to get changes shipped.

  - The fact that both Danger/Jest make runtime changes means that you need to update them together

  - I have commit access to vm2, so getting changes done is easy

  I like to think of it as having gone from Jest's runner which is a massive toolbox, to vm2 which is a tiny toolbox
  where I'll have to add a bunch of new tools to get everything working.

  The _massive downside_ to this is that Danger now has to have support for transpiling via Babel, or from TypeScript
  unlike before, where it was a freebie inside Jest. Jest handled this so well. This means that a Dangerfile which used
  to "just work" with no config may not. Thus, IMO, this is a breaking major semver.

  Is it likely that you need to make any changes? So far, it seems probably not. At least all of the tests with
  Dangerfiles original from the older Jest runner pass with the new version.

  This is an alpha release, because it's knowingly shipped with some breakages around babel support, specifically:

  - Babel parsing of relative imports in a Dangerfile aren't working
  - Some of the features which require the `regeneratorRuntime` to be set up aren't working yet

  Those are blockers on a 2.0.0 release.

### 1.2.0

- Exposes an internal API for reading a file from a GitHub repo as `danger.github.utils.fileContents` - [@orta][]

  Ideally this is what you should be using in plugins to read files, it's what Danger uses throughout the codebase
  internally. This means that your plugin/dangerfile doesn't need to rely on running on the CI when instead it could run
  via the GitHub API.

- Update prettier - [@orta][]
- Removes dtslint as a dependency - sapegin/orta

### 1.1.0

- Support retrive paginated pull request commit list - kwonoj
- Add support for VSTS CI - mlabrum
- Remove the DSL duplication on the `danger` export, it wasn't needed or used. - [@orta][]
- Update to TypeScript 2.4.x - [@orta][]
- Rename github test static_file to remove `:` from the filename to fix a checkout issue on windows - mlabrum

### 1.0.0

Hello readers! This represents a general stability for Danger. It is mainly a documentation release, as it corresponds
to <http://danger.systems/js/> being generally available. I made the initial commit back in 20 Aug 2016 and now it's
30th June 2017. It's awesome to look back through the CHANGELOG and see how things have changed.

You can find out a lot more about the 1.0, and Danger's history on my
[Artsy blog post on the Danger 1.0](https://artsy.github.io/blog/2017/06/30/danger-one-oh-again/).

- Adds inline docs for all CI providers - [@orta][]

### 0.21.1

- Use HTTP for the GitHub status check target URL - macklinu
- Correct some examples in node-app - clintam
- Add support for buddybuild CI - benkraus/clintam
- Add support for GithHub Apps API (no GET /user) - clintam

### 0.21.0

- Posts status reports for passing/failing builds, if the account for danger has access - [@orta][]
- Adds prettier to the codebase - [@orta][]
- Converts a bunch of Danger's dangerfile into a plugin -
  [danger-plugin-yarn](https://github.com/orta/danger-plugin-yarn) - [@orta][]

This is my first non-trivial plugin, based on infrastructure from @macklinu. Plugins are looking great, you can get some
info at <https://github.com/macklinu/generator-danger-plugin>.

- Docs updates for the website - [@orta][]

### 0.20.0

- Fix `danger pr` commands are not running on windows - kwonoj
- Fix broken link in getting started docs - frozegnome
- Do not delete comment written from user have same userid for danger - kwonoj
- Fix link to `jest` in getting started docs - palleas
- Fix yarn install instruction in getting started docs - palleas

### 0.19.0

- Update to Jest 20 - macklinu
- Change the danger.d.ts to use module exports instead of globals - [@orta][]
- Render markdown inside `message()`, `warn()`, and `fail()` messages. - macklinu

An example:

```js
fail(`Missing Test Files:

- \`src/lib/components/artist/artworks/__tests__/index-tests.tsx\`
- \`src/lib/components/artwork_grids/__tests__/infinite_scroll_grid-tests.tsx\`
- \`src/lib/containers/__tests__/works_for_you-tests.tsx\`

If these files are supposed to not exist, please update your PR body to include "Skip New Tests".`)
```

Will result in:

<table>
  <thead>
    <tr>
      <th width="50"></th>
      <th width="100%" data-danger-table="true">Fails</th>
    </tr>
  </thead>
  <tbody>
<tr>
      <td>:no_entry_sign:</td>
      <td>Missing Test Files:

- `src/lib/components/artist/artworks/__tests__/index-tests.tsx`
- `src/lib/components/artwork_grids/__tests__/infinite_scroll_grid-tests.tsx`
- `src/lib/containers/__tests__/works_for_you-tests.tsx`

If these files are supposed to not exist, please update your PR body to include "Skip New Tests".

</td>
    </tr>
  </tbody>
</table>

### 0.18.0

- Adds `github.api`. This is a fully authenticated client from the [github](https://www.npmjs.com/package/github) npm
  module. - @orta

  An easy example of it's usage would be using Danger to add a label to your PR. Note that Danger will have the
  permissions for your account, so for OSS repos - this won't work.

  ```js
  danger.github.api.issues.addLabels({
    owner: "danger",
    repo: "danger-js",
    number: danger.github.pr.number,
    labels: ["Danger Passed"],
  })
  ```

  Yeah, that's a bit verbose, I agree. So, there's also `github.thisPR` which should simplify that. It aims to provide a
  lot of the values for the current PR to use with the API.

  ```js
  const github = danger.github
  github.api.issues.addLabels({ ...github.thisPR, labels: ["Danger Passed"] })
  ```

  You could use this API for a bunch of things, here's some quick ideas:

  - Request specific reviewers when specific files change (`api.pullRequests.createReviewRequest`)
  - Add a label for when something passes or fails (`api.issues.addLabels`)
  - Verifying if someone is in your org? (`api.orgs.checkMembership`)
  - Updating Project tickets to show they have a PR (`api.projects.updateProject`)

### 0.17.0

- [Enhancements to `danger.git.diffForFile()`](https://github.com/danger/danger-js/pull/223) - @namuol

  - Removed `diffTypes` second argument in favor of `result.added` and `result.removed`
  - Added `result.before` and `result.after` for easy access to full contents of the original & updated file
  - `danger.git.diffForFile` is now an `async` function

  #### TL;DR:

  ```js
  // In danger 0.16.0:
  const fullDiff = danger.git.diffForFile("foo.js")
  const addedLines = danger.git.diffForFile("foo.js", ["add"])
  const removedLines = danger.git.diffForFile("foo.js", ["del"])

  // In the latest version:
  const diff = await danger.git.diffForFile("foo.js")
  const fullDiff = diff.diff
  const addedLines = diff.added
  const removedLines = diff.removed
  const beforeFileContents = diff.before
  const afterFileContents = diff.after
  ```

- Update internal test fixture generation docs - namuol

### 0.16.0

- Adds a `diffTypes` option to `diffForFile` - alex3165
- Add Buildkite CI source - jacobwgillespie

### 0.15.0

- When a Dangerfile fails to eval, send a message to the PR - [@orta][]

### 0.14.2

- Updated jest-\* dependencies to 19.x - [@orta][]

  Updating the jest-\* dependencies seems to be exhibiting strange behavior in tests for windows if you update, and use
  windows, can you please confirm that everything is 👍

- Added type shapings to `JSONPatchForFile` - [@orta][]
- Replaced deprecated `lodash.isarray` package with `Array.isArray` - damassi

### 0.14.1

- Moved `@types/chalk` from dependencies to devDependencies - [@orta][]
- Killed some stray console logs - [@orta][]
- Updated the danger.d.ts - [@orta][]

### 0.14.0

- TypeScript Dangerfiles are now support in Danger - [@orta][]

  We use TypeScript in Danger, and a lot of my work in Artsy now uses TypeScript (see:
  [JS2017 at Artsy](http://artsy.github.io/blog/2017/02/05/Front-end-JavaScript-at-Artsy-2017/#TypeScrip1t)), so I
  wanted to explore using TypeScript in Dangerfiles.

  This is built on top of Jest's custom transformers, so if you are already using Jest with TypeScript, then you can
  change the `dangerfile.js` to `dangerfile.ts` and nothing should need changing ( except that you might have new
  warnings/errors ) (_note:_ in changing this for Danger, I had to also add the `dangerfile.ts` to the `"exclude"`
  section of the `tsconfig.json` so that it didn't change the project's root folder.)

  This repo is now using both a babel Dangerfile (running on Circle CI) and a TypeScript one (running on Travis) to
  ensure that we don't accidentally break either.

- Created a new `danger.d.ts` for VS Code users to get auto-completion etc - [@orta][]
- Added a two new `git` DSL functions: `git.JSONDiffForFile(filename)` and `git.JSONPatchForFile(filename)`.

  - `git.JSONPatchForFile`

    This will generate a rfc6902 JSON patch between two files inside your repo. These patch files are useful as a
    standard, but are pretty tricky to work with in something like a Dangerfile, where rule terseness takes priority.

  - `git.JSONDiffForFile`

    This uses `JSONPatchForFile` to generate an object that represents all changes inside a Dangerfile as a single
    object, with keys for the changed paths. For example with a change like this:

    ```diff
    {
      "dependencies": {
        "babel-polyfill": "^6.20.0",
     +  "chalk": "^1.1.1",
        "commander": "^2.9.0",
        "debug": "^2.6.0"
      },
    }
    ```

    You could become aware of what has changed with a Dangerfile in a `schedule`'d function like:

    ```js
    const packageDiff = await git.JSONDiffForFile("package.json")
    if (packageDiff.dependencies) {
      const deps = packageDiff.dependencies

      deps.added // ["chalk"],
      deps.removed // []
      deps.after // { "babel-polyfill": "^6.20.0", "chalk": "^1.1.1", "commander": "^2.9.0", "debug": "^2.6.0" }
      deps.before // { "babel-polyfill": "^6.20.0", "commander": "^2.9.0", "debug": "^2.6.0" }
    }
    ```

    The keys: `added` and `removed` only exist on the object if:

    - `before` and `after` are both objects - in which case `added` and `removed` are the added or removed keys
    - `before` and `after` are both arrays - in which case `added` and `removed` are the added or removed values

- Exposed all global functions ( like `warn`, `fail`, `git`, `schedule`, ... ) on the `danger` object. - [@orta][]

  This is specifically to simplify building library code. It should not affect end-users. If you want to look at making
  a Danger JS Plugin, I'd recommend exposing a function which takes the `danger` object and working from that. If you're
  interested, there is an active discussion on plugin support in the DangerJS issues.

- Improves messaging to the terminal - [@orta][]
- Adds the ability to not have Danger post to GitHub via a flag: `danger run --text-only` - [@orta][]
- Fix a crasher with `prs.find` #181 - [@orta][]

### 0.13.0

- Add `danger.utils` DSL, which includes `danger.utils.href()` and `danger.utils.sentence()` - macklinu

  We were finding that a lot of Dangerfiles needed similar functions, so we've added a `utils` object to offer functions
  that are going to be used across the board. If you can think of more functions you use, we'd love to add them. Ideally
  you shouldn't need to use anything but Danger + utils to write your Dangerfiles.

  ```js
  danger.utils.href("http://danger.systems", "Danger") // <a href="http://danger.systems">Danger</a>
  danger.utils.sentence(["A", "B", "C"]) // "A, B and C"
  ```

- Adds `danger.github.utils` - which currently has only one function: `fileLinks` - [@orta][]

  Most of the time people are working with a list of files (e.g. modified, or created) and then want to present
  clickable links to those. As the logic to figure the URLs is very GitHub specific, we've moved that into it's own
  object with space to grow.

  ```js
  const files = danger.git.modified_files // ["lib/component/a.ts", "lib/component/b.ts"]
  const links = danger.github.utils.fileLinks(files) // "<a href='...'>a</a> and <a href='...'>b</a>"
  warn(`These files have changes: ${links}`)
  ```

### 0.12.1

- Add support for [Drone](http://readme.drone.io) - gabro

### 0.12.0

- Added support for handling async code in a Dangerfile - deecewan

  This is still a bit of a work in progress, however, there is a new function added to the DSL: `schedule`.

  A Dangerfile is evaluated as a script, and so async code has not worked out of the box. With the `schedule` function
  you can now register a section of code to evaluate across multiple tick cycles.

  `schedule` currently handles two types of arguments, either a promise or a function with a resolve arg. Assuming you
  have a working Babel setup for this inside your project, you can run a Dangerfile like this:

  ```js
  schedule(async () => {
    const thing = await asyncAction()
    if (thing) {
      warn("After Async Function")
    }
  })
  ```

  Or if you wanted something simpler,

  ```js
  schedule(resolved => {
    if (failed) {
      fail("Failed to run")
    }
  })
  ```

- Adds new GitHub DSL elements - deecewan

* `danger.github.issue` - As a PR is an issue in GitHub terminology, the issue contains a bit more metadata. Mainly
  labels, so if you want to know what labels are applied to a PR, use `danger.github.issue.labels`
* `danger.github.reviews` - Find out about your reviews in the new GitHub Reviewer systems,
* `danger.github.requested_reviewers` - Find out who has been requested to review a PR.

- Updated TypeScript and Jest dependencies - [@orta][]
- Add support for Github Enterprise via DANGER_GITHUB_API_BASE_URL env var - mashbourne

### 0.11.3 - 0.11.5

- Internal changes for usage with Peril - [@orta][]

- Add `danger pr --repl`, which drops into a Node.js REPL after evaluating the dangerfile - macklinu
- Add support for Codeship - deecewan

### 0.11.0 - 0.11.2

- Add support for [Docker Cloud](https://cloud.docker.com) - camacho

### 0.10.1

- Builds which only use markdown now only show the markdown, and no violations table is shown - mxstbr

### 0.10.0

- Adds support for running Danger against a PR locally - [@orta][]

The workflow is that you find a PR that exhibits the behavior you'd like Danger to run against, then edit the local
`Dangerfile.js` and run `yarn run danger pr https://github.com/facebook/jest/pull/2629`.

This will post the results to your console, instead of on the PR itself.

- Danger changes to your Dangerfile are not persisted after the run - [@orta][]
- Add summary comment for danger message - kwonoj
- Add `jest-environment-node` to the Package.json - [@orta][]

### 0.9.0

- Adds support for `git.commits` and `github.commits` - [@orta][]

  Why two? Well github.commits contains a bunch of github specific metadata ( e.g. GitHub user creds, commit comment
  counts. ) Chances are, you're always going to use `git.commits` however if you want more rich data, the GitHub one is
  available too. Here's an example:

```js
const merges = git.commits.filter(commit => commit.message.include("Merge Master"))
if (merges.length) {
  fail("Please rebase your PR")
}
```

- Support custom dangerfile via `-d` commandline arg - kwonoj
- Allow debug dump output via `DEBUG=danger:*` environment variable - kwonoj
- Adds surf-build ci provider - kwonoj
- Forward environment variables to external module constructor - kwonoj

### 0.8.0

- Support `danger run -ci` to specify external CI provider - kwonoj
- Adds `--verbose` to `danger`, which for now will echo out all the URLs Danger has requested - [@orta][]
- Migrate codebase into TypeScript from flow - kwonoj
- Handle removing all sorts of import types for Danger in the Dangerfile - [@orta][]

### 0.7.3-4-5

- A failing network request will raise an error - [@orta][]
- Fix Dangerfile parsing which broke due to Peril related changes - [@orta][]
- Tweak the npmignore, ship less random stuff to others - [@orta][]

### 0.7.2

- Fixes to the shipped Flow/TS definitions - [@orta][]
- Adds more functions the the internal Danger GitHub client - [@orta][]
- Infrastructure work to allow Peril to run a Dangerfile - [@orta][]
- Upgrade outdated ESLint packages - macklinu
- Enhance Windows OS compatibility - kwonoj

### 0.7.1

- Set exit code to 1 when running `danger` throws an error - macklinu
- Add Jenkins CI source - macklinu
- Add .editorconfig - macklinu
- Adds jest-runtime to the dependencies - [@orta][]

### 0.7.0

- You can build and run in vscode using your own custom `env/development.env` file. This is useful because you can use
  the debugger against a real PR. See `env/development.env.example` for syntax. - [@orta][]

- Uses `jest-transform` and `jest-runtime` to eval and apply babel transforms.

  This does two things, makes it feasible to do [hosted-danger](https://github.com/danger/peril) and makes it possible
  to write your Dangerfile in a way that's consistent with the rest of your JavaScript. - [@orta][]

- Add tests directory to .npmignore - macklinu
- Update to Jest 18 - macklinu

### 0.6.10

- Brings back the ability to emulate a fake CI run locally via `danger` - [@orta][]

### 0.6.9

- Makes `babel-polyfill` a direct dependency, this is because it is actually an implicit dependency in the app. I'm not
  sure how I feel about this, I guess if we use a part of it in the babel translation of a user's Dangerfile them I'm OK
  with it. - [@orta][]

### 0.6.6 - 0.6.7 - 0.6.8

- Ship flow annotations with the npm module - [@orta][]

### 0.6.5

- Adds more node instances to travis - romanki + orta
- Adds support for Semaphore CI - [@orta][]

### 0.6.4

- The env vars `DANGER_TEST_REPO` and `DANGER_TEST_PR` will allow you initialize the FakeCI with a repo of your choice.
  See README.md for more info
- Improved error messaging around not including a `DANGER_GITHUB_API_TOKEN` in the ENV - nsfmc / orta
- Adds support for getting the diff for a specific file from git: e.g.

```js
// Politely ask for their name on the entry too
const changelogDiff = danger.git.diffForFile("changelog.md")
const contributorName = danger.github.pr.user.login
if (changelogDiff && changelogDiff.indexOf(contributorName) === -1) {
  warn("Please add your GitHub name to the changelog entry, so we can attribute you.")
}
```

### 0.6.3

- Does not break commonmark on GitHub - [@orta][]
- upgrades to flow 0.35.0 and fixes associated type errors in covariant/invariant interfaces - nsfmc
- omits flow requirement for new test files - nsfmc
- adds support for circleci - nsfmc
- defines CISource properties in flow as read-only - nsfmc

### 0.5.0

- `danger.pr` -> `danger.github.pr`, I've also created interfaces for them - [@orta][]
- `warn`, `message`, `markdown` are all ported over to DangerJS - [@orta][]
- Shows a HTML table for Danger message - [@orta][]
- Now offers a Flow-typed definition file, it's not shipped to their repo yet, you can make it by
  `npm run export-flowtype` - [@orta][]
- Started turning this into a real project by adding tests - [@orta][]

### 0.0.5-0.0.10

- Changes some files casing, added some logs, a bit of error reporting, and verifying everything works through npm -
  [@orta][]

### 0.0.4

- Danger edit an existing post, and delete it when it's not relevant - [@orta][]

### 0.0.3

- Danger will post a comment on a GitHub PR with any Fails - [@orta][]

### 0.0.2

OK, first usable for others version. Only supports GitHub and Travis CI.

You can run by doing:

```sh
danger
```

Make sure you set a `DANGER_GITHUB_API_TOKEN` on your CI -
[see the Ruby guide](http://danger.systems/guides/getting_started.html#setting-up-danger-to-run-on-your-ci) for that.

Then you can make a `dangerfile.js` (has to be lowercase, deal with it.) It has access to a whopping 2 DSL attributes.

```sh
pr
git
fail(message: string)
```

`pr` _probably_ won't be sticking around for the long run, but if you're using a `0.0.2` release, you should be OK with
that. It's the full metadata of the PR, so
[this JSON file](https://raw.githubusercontent.com/danger/danger/master/spec/fixtures/github_api/pr_response.json).
`git` currently has:

```sh
git.modified_file
git.created_files
git.deleted_files
```

which are string arrays of files.

`fail(message: string)` will let you raise an error, and will make the process return 1 after the parsing has finished.

Overall: your Dangerfile should look something like:

```js
import { danger } from "danger"

const hasChangelog = danger.git.modified_files.includes("changelog.md")
if (!hasChangelog) {
  fail("No Changelog changes!")
}
```

That should do ya. I think. This doesn't support babel, and I haven't explored using other modules etc, so...

./[@orta][]

### 0.0.1

Not usable for others, only stubs of classes etc. - [@orta][]

[danger-swift]: https://github.com/danger/danger-swift#danger-swift
[danger-go]: https://github.com/bdotdub/danger-go
[@orta]: https://github.com/orta
[@ashfurrow]: https://github.com/ashfurrow
[@joarwilk]: https://github.com/joarwilk
[@dfalling]: https://github.com/dfalling
[@caffodian]: https://github.com/caffodian
[@fbartho]: https://github.com/fbartho
[@tychota]: https://github.com/tychota
[@adam-moss]: https://github.com/adam-moss
[@urkle]: https://github.com/urkle
[@wizardishungry]: https://github.com/wizardishungry
[@hongrich]: https://github.com/hongrich
[@peterjgrainger]: https://github.com/peterjgrainger
[@keplersj]: https://github.com/keplersj
[@azz]: https://github.com/azz
[@mifi]: https://github.com/ionutmiftode
[@sunshinejr]: https://github.com/sunshinejr
[@mxstbr]: https://github.com/mxstbr
[@happylinks]: https://github.com/happylinks
[@fwal]: https://github.com/fwal
[@codestergit]: https://github.com/codestergit
[@danielrosenwasser]: https://github.com/DanielRosenwasser
[@joshacheson]: https://github.com/joshacheson
[@cwright017]: https://github.com/Cwright017
[@adamnoakes]: https://github.com/adamnoakes
[@johansteffner]: https://github.com/johansteffner<|MERGE_RESOLUTION|>--- conflicted
+++ resolved
@@ -13,11 +13,8 @@
 
 ## Master
 
-<<<<<<< HEAD
 - Fix handling a `"pending"` status update properly using Bitbucket API - [@sgtcoolguy][]
-=======
 - Fix #614 - Posting status updates to Github using issue workflow broken - [@sgtcoolguy][]
->>>>>>> d603e315
 
 # 5.0.1, err. 6.0.0
 
