--- conflicted
+++ resolved
@@ -148,15 +148,10 @@
     "debug": "^4.1.1",
     "fast-json-patch": "^3.0.0-1",
     "get-stdin": "^6.0.0",
-<<<<<<< HEAD
     "@gitbeaker/node": "^21.3.0",
-    "http-proxy-agent": "^2.1.0",
     "https-proxy-agent": "^2.2.1",
-=======
     "gitlab": "^10.0.1",
-    "http-proxy-agent": "^5.0.0",
     "https-proxy-agent": "^5.0.1",
->>>>>>> 6a216a18
     "hyperlinker": "^1.0.0",
     "json5": "^2.1.0",
     "jsonpointer": "^5.0.0",
