--- conflicted
+++ resolved
@@ -60,11 +60,7 @@
           source/platforms/git/_tests/local_dangerfile_example.ts || echo "Skipping Danger Local for non PR run"'
 
     # Create some fake projects at runtime
-<<<<<<< HEAD
-    - node_js: "7"
-=======
     - node_js: "8.12"
->>>>>>> 149713d6
       script:
         - echo "This is only for Integration tests on two blank projects"
         - yarn build
