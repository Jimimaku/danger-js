--- conflicted
+++ resolved
@@ -213,11 +213,7 @@
       {
         state: passed ? "success" : "failure",
         context: "Danger",
-<<<<<<< HEAD
-        target_url: "https://danger.systems/js",
-=======
         target_url: "http://danger.systems/js",
->>>>>>> 9aa4ab8a
         description: message,
       }
     )
