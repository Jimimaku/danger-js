--- conflicted
+++ resolved
@@ -2,11 +2,8 @@
 
 ### Master
 
-<<<<<<< HEAD
 * Fix broken link in getting started docs - frozegnome
-=======
 * Do not delete comment written from user have same userid for danger - kwonoj
->>>>>>> ef8843ec
 * Fix link to `jest` in getting started docs - palleas
 * Fix yarn install instruction in getting started docs - palleas
 
